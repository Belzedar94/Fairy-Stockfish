--- conflicted
+++ resolved
@@ -4,11 +4,8 @@
   push:
     branches: [ master, work ]
   pull_request:
-<<<<<<< HEAD
-    branches: [ master, ** ]
-=======
     branches: [ ** ]
->>>>>>> c45e4801
+
 
 env:
   EM_VERSION: 1.39.16
