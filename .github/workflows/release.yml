name: Release

on:
  push:
    branches: [ master, work ]
  pull_request:
<<<<<<< HEAD
    branches: [ master, ** ]
=======
    branches: [ ** ]
>>>>>>> c45e4801

jobs:
  windows:
    strategy:
      matrix:
        arch: ["x86-64-bmi2", "x86-64-modern", "x86-64"]
    runs-on: windows-2022

    steps:
      - uses: al-cheb/configure-pagefile-action@v1.4	
        with:	
            minimum-size: 16GB
            maximum-size: 16GB
            disk-root: "C:"

      - uses: actions/checkout@v5

      - name: make
        run: cd src && make clean && make -j build COMP=mingw ARCH=${{ matrix.arch }} EXE=fairy-stockfish_${{ matrix.arch }}.exe && strip fairy-stockfish_${{ matrix.arch }}.exe

      - name: make largeboards
        run: cd src && make clean && make -j build COMP=mingw ARCH=${{ matrix.arch }} EXE=fairy-stockfish-largeboards_${{ matrix.arch }}.exe largeboards=yes && strip fairy-stockfish-largeboards_${{ matrix.arch }}.exe

      - name: make all
        if: ${{ matrix.arch == 'x86-64' }}
        run: cd src && make clean && make -j build COMP=mingw ARCH=${{ matrix.arch }} EXE=fairy-stockfish-all_${{ matrix.arch }}.exe largeboards=yes all=yes && strip fairy-stockfish-all_${{ matrix.arch }}.exe

      - uses: actions/upload-artifact@v4
        with:
          name: fairy-stockfish-windows-${{ matrix.arch }}
          path: src/fairy-stockfish*.exe
          if-no-files-found: error
          compression-level: 9

  linux:
    strategy:
      matrix:
        arch: ["x86-64-bmi2", "x86-64-modern", "x86-64"]
    runs-on: ubuntu-24.04

    steps:
      - uses: actions/checkout@v5

      - name: make
        run: cd src && make clean && make -j build COMP=gcc ARCH=${{ matrix.arch }} EXE=fairy-stockfish_${{ matrix.arch }} && strip fairy-stockfish_${{ matrix.arch }}

      - name: make largeboards
        run: cd src && make clean && make -j build COMP=gcc ARCH=${{ matrix.arch }} EXE=fairy-stockfish-largeboards_${{ matrix.arch }} largeboards=yes && strip fairy-stockfish-largeboards_${{ matrix.arch }}

      - name: make all
        if: ${{ matrix.arch == 'x86-64' }}
        run: cd src && make clean && make -j build COMP=gcc ARCH=${{ matrix.arch }} EXE=fairy-stockfish-all_${{ matrix.arch }} largeboards=yes all=yes && strip fairy-stockfish-all_${{ matrix.arch }}

      - uses: actions/upload-artifact@v4
        with:
          name: fairy-stockfish-linux-${{ matrix.arch }}
          path: src/fairy-stockfish*
          if-no-files-found: error
          compression-level: 9

  macos:
    strategy:
      matrix:
        arch: ["x86-64"]
    runs-on: macos-13

    steps:
      - uses: actions/checkout@v5

      - name: make
        run: cd src && make clean && make -j build COMP=clang ARCH=${{ matrix.arch }} EXE=fairy-stockfish_${{ matrix.arch }} && strip fairy-stockfish_${{ matrix.arch }}

      - name: make largeboards
        run: cd src && make clean && make -j build COMP=clang ARCH=${{ matrix.arch }} EXE=fairy-stockfish-largeboards_${{ matrix.arch }} largeboards=yes && strip fairy-stockfish-largeboards_${{ matrix.arch }}

      - name: make all
        run: cd src && make clean && make -j build COMP=clang ARCH=${{ matrix.arch }} EXE=fairy-stockfish-all_${{ matrix.arch }} largeboards=yes all=yes && strip fairy-stockfish-all_${{ matrix.arch }}

      - uses: actions/upload-artifact@v4
        with:
          name: fairy-stockfish-macos-${{ matrix.arch }}
          path: src/fairy-stockfish*
          if-no-files-found: error
          compression-level: 9

  macos-m1:
    strategy:
      matrix:
        arch: ["apple-silicon"]
    runs-on: macos-14

    steps:
      - uses: actions/checkout@v5

      - name: make
        run: cd src && make clean && make -j build COMP=clang ARCH=${{ matrix.arch }} EXE=fairy-stockfish_${{ matrix.arch }} && strip fairy-stockfish_${{ matrix.arch }}

      - name: make largeboards
        run: cd src && make clean && make -j build COMP=clang ARCH=${{ matrix.arch }} EXE=fairy-stockfish-largeboards_${{ matrix.arch }} largeboards=yes && strip fairy-stockfish-largeboards_${{ matrix.arch }}

      - name: make all
        run: cd src && make clean && make -j build COMP=clang ARCH=${{ matrix.arch }} EXE=fairy-stockfish-all_${{ matrix.arch }} largeboards=yes all=yes && strip fairy-stockfish-all_${{ matrix.arch }}

      - uses: actions/upload-artifact@v4
        with:
          name: fairy-stockfish-macos-m1-${{ matrix.arch }}
          path: src/fairy-stockfish*
          if-no-files-found: error
          compression-level: 9<|MERGE_RESOLUTION|>--- conflicted
+++ resolved
@@ -4,11 +4,7 @@
   push:
     branches: [ master, work ]
   pull_request:
-<<<<<<< HEAD
-    branches: [ master, ** ]
-=======
     branches: [ ** ]
->>>>>>> c45e4801
 
 jobs:
   windows:
