/*
  Stockfish, a UCI chess playing engine derived from Glaurung 2.1
  Copyright (C) 2004-2021 The Stockfish developers (see AUTHORS file)

  Stockfish is free software: you can redistribute it and/or modify
  it under the terms of the GNU General Public License as published by
  the Free Software Foundation, either version 3 of the License, or
  (at your option) any later version.

  Stockfish is distributed in the hope that it will be useful,
  but WITHOUT ANY WARRANTY; without even the implied warranty of
  MERCHANTABILITY or FITNESS FOR A PARTICULAR PURPOSE.  See the
  GNU General Public License for more details.

  You should have received a copy of the GNU General Public License
  along with this program.  If not, see <http://www.gnu.org/licenses/>.
*/

#ifndef POSITION_H_INCLUDED
#define POSITION_H_INCLUDED

#include <cassert>
#include <deque>
#include <memory> // For std::unique_ptr
#include <string>
#include <functional>

#include "bitboard.h"
#include "evaluate.h"
#include "psqt.h"
#include "types.h"
#include "variant.h"
#include "movegen.h"

#include "nnue/nnue_accumulator.h"

namespace Stockfish {

/// StateInfo struct stores information needed to restore a Position object to
/// its previous state when we retract a move. Whenever a move is made on the
/// board (by calling Position::do_move), a StateInfo object must be passed.

struct StateInfo {

  // Copied when making a move
  Key    pawnKey;
  Key    materialKey;
  Value  nonPawnMaterial[COLOR_NB];
  int    castlingRights;
  int    rule50;
  int    pliesFromNull;
  int    countingPly;
  int    countingLimit;
  CheckCount checksRemaining[COLOR_NB];
  Square epSquare;
  Square castlingKingSquare[COLOR_NB];
  Bitboard gatesBB[COLOR_NB];

  // Not copied when making a move (will be recomputed anyhow)
  Key        key;
  Bitboard   checkersBB;
  Piece      capturedPiece;
  Piece      unpromotedCapturedPiece;
  Piece      unpromotedBycatch[SQUARE_NB];
  Bitboard   promotedBycatch;
  Bitboard   demotedBycatch;
  StateInfo* previous;
  Bitboard   blockersForKing[COLOR_NB];
  Bitboard   pinners[COLOR_NB];
  Bitboard   checkSquares[PIECE_TYPE_NB];
  Bitboard   nonSlidingRiders;
  Bitboard   flippedPieces;
  Bitboard   pseudoRoyals;
  OptBool    legalCapture;
  bool       capturedpromoted;
  bool       shak;
  bool       bikjang;
  bool       pass;
  Move       move;
  int        repetition;

  // Used by NNUE
  Eval::NNUE::Accumulator accumulator;
  DirtyPiece dirtyPiece;
};


/// A list to keep track of the position states along the setup moves (from the
/// start position to the position just before the search starts). Needed by
/// 'draw by repetition' detection. Use a std::deque because pointers to
/// elements are not invalidated upon list resizing.
typedef std::unique_ptr<std::deque<StateInfo>> StateListPtr;


/// Position class stores information regarding the board representation as
/// pieces, side to move, hash keys, castling info, etc. Important methods are
/// do_move() and undo_move(), used by the search to update node info when
/// traversing the search tree.
class Thread;

class Position {
public:
  static void init();

  Position() = default;
  Position(const Position&) = delete;
  Position& operator=(const Position&) = delete;

  // FEN string input/output
  Position& set(const Variant* v, const std::string& fenStr, bool isChess960, StateInfo* si, Thread* th, bool sfen = false);
  Position& set(const std::string& code, Color c, StateInfo* si);
  std::string fen(bool sfen = false, bool showPromoted = false, int countStarted = 0, std::string holdings = "-") const;

  // Variant rule properties
  const Variant* variant() const;
  Rank max_rank() const;
  File max_file() const;
  bool two_boards() const;
  Bitboard board_bb() const;
  Bitboard board_bb(Color c, PieceType pt) const;
  const std::set<PieceType>& piece_types() const;
  const std::string& piece_to_char() const;
  const std::string& piece_to_char_synonyms() const;
  Rank promotion_rank() const;
  const std::set<PieceType, std::greater<PieceType> >& promotion_piece_types() const;
  bool sittuyin_promotion() const;
  int promotion_limit(PieceType pt) const;
  PieceType promoted_piece_type(PieceType pt) const;
  bool piece_promotion_on_capture() const;
  bool mandatory_pawn_promotion() const;
  bool mandatory_piece_promotion() const;
  bool piece_demotion() const;
  bool blast_on_capture() const;
  bool endgame_eval() const;
  bool double_step_enabled() const;
  Rank double_step_rank_max() const;
  Rank double_step_rank_min() const;
  bool castling_enabled() const;
  bool castling_dropped_piece() const;
  File castling_kingside_file() const;
  File castling_queenside_file() const;
  Rank castling_rank(Color c) const;
  File castling_king_file() const;
  PieceType castling_king_piece() const;
  PieceType castling_rook_piece() const;
  PieceType king_type() const;
  PieceType nnue_king() const;
  bool checking_permitted() const;
  bool drop_checks() const;
  bool must_capture() const;
  bool has_capture() const;
  bool must_drop() const;
  bool piece_drops() const;
  bool drop_loop() const;
  bool captures_to_hand() const;
  bool first_rank_pawn_drops() const;
  bool drop_on_top() const;
  EnclosingRule enclosing_drop() const;
  Bitboard drop_region(Color c) const;
  Bitboard drop_region(Color c, PieceType pt) const;
  bool sittuyin_rook_drop() const;
  bool drop_opposite_colored_bishop() const;
  bool drop_promoted() const;
  PieceType drop_no_doubled() const;
  bool immobility_illegal() const;
  bool gating() const;
  bool arrow_gating() const;
  bool seirawan_gating() const;
  bool cambodian_moves() const;
  Bitboard diagonal_lines() const;
  bool pass() const;
  bool pass_on_stalemate() const;
  Bitboard promoted_soldiers(Color c) const;
  bool makpong() const;
  EnclosingRule flip_enclosed_pieces() const;
  // winning conditions
  int n_move_rule() const;
  int n_fold_rule() const;
  Value stalemate_value(int ply = 0) const;
  Value checkmate_value(int ply = 0) const;
  Value extinction_value(int ply = 0) const;
  bool extinction_claim() const;
  const std::set<PieceType>& extinction_piece_types() const;
  bool extinction_single_piece() const;
  int extinction_piece_count() const;
  int extinction_opponent_piece_count() const;
  PieceType capture_the_flag_piece() const;
  Bitboard capture_the_flag(Color c) const;
  bool flag_move() const;
  bool check_counting() const;
  int connect_n() const;
  CheckCount checks_remaining(Color c) const;
  MaterialCounting material_counting() const;
  CountingRule counting_rule() const;

  // Variant-specific properties
  int count_in_hand(PieceType pt) const;
  int count_in_hand(Color c, PieceType pt) const;
  int count_with_hand(Color c, PieceType pt) const;
  bool bikjang() const;
  bool allow_virtual_drop(Color c, PieceType pt) const;

  // Position representation
  Bitboard pieces(PieceType pt = ALL_PIECES) const;
  Bitboard pieces(PieceType pt1, PieceType pt2) const;
  Bitboard pieces(Color c) const;
  Bitboard pieces(Color c, PieceType pt) const;
  Bitboard pieces(Color c, PieceType pt1, PieceType pt2) const;
  Bitboard pieces(Color c, PieceType pt1, PieceType pt2, PieceType pt3) const;
  Bitboard major_pieces(Color c) const;
  Bitboard non_sliding_riders() const;
  Piece piece_on(Square s) const;
  Piece unpromoted_piece_on(Square s) const;
  Square ep_square() const;
  Square castling_king_square(Color c) const;
  Bitboard gates(Color c) const;
  bool empty(Square s) const;
  int count(Color c, PieceType pt) const;
  template<PieceType Pt> int count(Color c) const;
  template<PieceType Pt> int count() const;
  template<PieceType Pt> Square square(Color c) const;
  Square square(Color c, PieceType pt) const;
  bool is_on_semiopen_file(Color c, Square s) const;

  // Castling
  CastlingRights castling_rights(Color c) const;
  bool can_castle(CastlingRights cr) const;
  bool castling_impeded(CastlingRights cr) const;
  Square castling_rook_square(CastlingRights cr) const;

  // Checking
  Bitboard checkers() const;
  Bitboard blockers_for_king(Color c) const;
  Bitboard check_squares(PieceType pt) const;
  Bitboard pinners(Color c) const;
  bool is_discovered_check_on_king(Color c, Move m) const;

  // Attacks to/from a given square
  Bitboard attackers_to(Square s) const;
  Bitboard attackers_to(Square s, Color c) const;
  Bitboard attackers_to(Square s, Bitboard occupied) const;
  Bitboard attackers_to(Square s, Bitboard occupied, Color c) const;
  Bitboard attackers_to(Square s, Bitboard occupied, Color c, Bitboard janggiCannons) const;
  Bitboard attacks_from(Color c, PieceType pt, Square s) const;
  Bitboard moves_from(Color c, PieceType pt, Square s) const;
  Bitboard slider_blockers(Bitboard sliders, Square s, Bitboard& pinners, Color c) const;

  // Properties of moves
  bool legal(Move m) const;
  bool pseudo_legal(const Move m) const;
  bool virtual_drop(Move m) const;
  bool capture(Move m) const;
  bool capture_or_promotion(Move m) const;
  bool gives_check(Move m) const;
  Piece moved_piece(Move m) const;
  Piece captured_piece() const;

  // Piece specific
  bool pawn_passed(Color c, Square s) const;
  bool opposite_bishops() const;
  bool is_promoted(Square s) const;
  int  pawns_on_same_color_squares(Color c, Square s) const;

  // Doing and undoing moves
  void do_move(Move m, StateInfo& newSt);
  void do_move(Move m, StateInfo& newSt, bool givesCheck);
  void undo_move(Move m);
  void do_null_move(StateInfo& newSt);
  void undo_null_move();

  // Static Exchange Evaluation
  Value blast_see(Move m) const;
  bool see_ge(Move m, Value threshold = VALUE_ZERO) const;

  // Accessing hash keys
  Key key() const;
  Key key_after(Move m) const;
  Key material_key() const;
  Key pawn_key() const;

  // Other properties of the position
  Color side_to_move() const;
  int game_ply() const;
  bool is_chess960() const;
  Thread* this_thread() const;
  bool is_immediate_game_end() const;
  bool is_immediate_game_end(Value& result, int ply = 0) const;
  bool is_optional_game_end() const;
  bool is_optional_game_end(Value& result, int ply = 0, int countStarted = 0) const;
  bool is_game_end(Value& result, int ply = 0) const;
  Value material_counting_result() const;
  bool has_game_cycle(int ply) const;
  bool has_repeated() const;
  int counting_limit() const;
  int counting_ply(int countStarted) const;
  int rule50_count() const;
  Score psq_score() const;
  Value non_pawn_material(Color c) const;
  Value non_pawn_material() const;

  // Position consistency check, for debugging
  bool pos_is_ok() const;
  void flip();

  // Used by NNUE
  StateInfo* state() const;

private:
  // Initialization helpers (used while setting up a position)
  void set_castling_right(Color c, Square rfrom);
  void set_state(StateInfo* si) const;
  void set_check_info(StateInfo* si) const;

  // Other helpers
  void put_piece(Piece pc, Square s, bool isPromoted = false, Piece unpromotedPc = NO_PIECE);
  void remove_piece(Square s);
  void move_piece(Square from, Square to);
  template<bool Do>
  void do_castling(Color us, Square from, Square& to, Square& rfrom, Square& rto);

  // Data members
  Piece board[SQUARE_NB];
  Piece unpromotedBoard[SQUARE_NB];
  Bitboard byTypeBB[PIECE_TYPE_NB];
  Bitboard byColorBB[COLOR_NB];
  int pieceCount[PIECE_NB];
  int castlingRightsMask[SQUARE_NB];
  Square castlingRookSquare[CASTLING_RIGHT_NB];
  Bitboard castlingPath[CASTLING_RIGHT_NB];
  int gamePly;
  Color sideToMove;
  Score psq;
  Thread* thisThread;
  StateInfo* st;

  // variant-specific
  const Variant* var;
  bool tsumeMode;
  bool chess960;
  int pieceCountInHand[COLOR_NB][PIECE_TYPE_NB];
  Bitboard promotedPieces;
  void add_to_hand(Piece pc);
  void remove_from_hand(Piece pc);
  void drop_piece(Piece pc_hand, Piece pc_drop, Square s);
  void undrop_piece(Piece pc_hand, Square s);
};

extern std::ostream& operator<<(std::ostream& os, const Position& pos);

inline const Variant* Position::variant() const {
  assert(var != nullptr);
  return var;
}

inline Rank Position::max_rank() const {
  assert(var != nullptr);
  return var->maxRank;
}

inline File Position::max_file() const {
  assert(var != nullptr);
  return var->maxFile;
}

inline bool Position::two_boards() const {
  assert(var != nullptr);
  return var->twoBoards;
}

inline Bitboard Position::board_bb() const {
  assert(var != nullptr);
  return board_size_bb(var->maxFile, var->maxRank);
}

inline Bitboard Position::board_bb(Color c, PieceType pt) const {
  assert(var != nullptr);
  return var->mobilityRegion[c][pt] ? var->mobilityRegion[c][pt] & board_bb() : board_bb();
}

inline const std::set<PieceType>& Position::piece_types() const {
  assert(var != nullptr);
  return var->pieceTypes;
}

inline const std::string& Position::piece_to_char() const {
  assert(var != nullptr);
  return var->pieceToChar;
}

inline const std::string& Position::piece_to_char_synonyms() const {
  assert(var != nullptr);
  return var->pieceToCharSynonyms;
}

inline Rank Position::promotion_rank() const {
  assert(var != nullptr);
  return var->promotionRank;
}

inline const std::set<PieceType, std::greater<PieceType> >& Position::promotion_piece_types() const {
  assert(var != nullptr);
  return var->promotionPieceTypes;
}

inline bool Position::sittuyin_promotion() const {
  assert(var != nullptr);
  return var->sittuyinPromotion;
}

inline int Position::promotion_limit(PieceType pt) const {
  assert(var != nullptr);
  return var->promotionLimit[pt];
}

inline PieceType Position::promoted_piece_type(PieceType pt) const {
  assert(var != nullptr);
  return var->promotedPieceType[pt];
}

inline bool Position::piece_promotion_on_capture() const {
  assert(var != nullptr);
  return var->piecePromotionOnCapture;
}

inline bool Position::mandatory_pawn_promotion() const {
  assert(var != nullptr);
  return var->mandatoryPawnPromotion;
}

inline bool Position::mandatory_piece_promotion() const {
  assert(var != nullptr);
  return var->mandatoryPiecePromotion;
}

inline bool Position::piece_demotion() const {
  assert(var != nullptr);
  return var->pieceDemotion;
}

inline bool Position::blast_on_capture() const {
  assert(var != nullptr);
  return var->blastOnCapture;
}

inline bool Position::endgame_eval() const {
  assert(var != nullptr);
  return var->endgameEval && !count_in_hand(ALL_PIECES) && count<KING>() == 2;
}

inline bool Position::double_step_enabled() const {
  assert(var != nullptr);
  return var->doubleStep;
}

inline Rank Position::double_step_rank_max() const {
  assert(var != nullptr);
  return var->doubleStepRank;
}

inline Rank Position::double_step_rank_min() const {
  assert(var != nullptr);
  return var->doubleStepRankMin;
}

inline bool Position::castling_enabled() const {
  assert(var != nullptr);
  return var->castling;
}

inline bool Position::castling_dropped_piece() const {
  assert(var != nullptr);
  return var->castlingDroppedPiece;
}

inline File Position::castling_kingside_file() const {
  assert(var != nullptr);
  return var->castlingKingsideFile;
}

inline File Position::castling_queenside_file() const {
  assert(var != nullptr);
  return var->castlingQueensideFile;
}

inline Rank Position::castling_rank(Color c) const {
  assert(var != nullptr);
  return relative_rank(c, var->castlingRank, max_rank());
}

inline File Position::castling_king_file() const {
  assert(var != nullptr);
  return var->castlingKingFile;
}

inline PieceType Position::castling_king_piece() const {
  assert(var != nullptr);
  return var->castlingKingPiece;
}

inline PieceType Position::castling_rook_piece() const {
  assert(var != nullptr);
  return var->castlingRookPiece;
}

inline PieceType Position::king_type() const {
  assert(var != nullptr);
  return var->kingType;
}

inline PieceType Position::nnue_king() const {
  assert(var != nullptr);
  return var->nnueKing;
}

inline bool Position::checking_permitted() const {
  assert(var != nullptr);
  return var->checking;
}

inline bool Position::drop_checks() const {
  assert(var != nullptr);
  return var->dropChecks;
}

inline bool Position::must_capture() const {
  assert(var != nullptr);
  return var->mustCapture;
}

inline bool Position::has_capture() const {
  // Check for cached value
  if (st->legalCapture != NO_VALUE)
      return st->legalCapture == VALUE_TRUE;
  if (checkers())
  {
      for (const auto& mevasion : MoveList<EVASIONS>(*this))
          if (capture(mevasion) && legal(mevasion))
          {
              st->legalCapture = VALUE_TRUE;
              return true;
          }
  }
  else
  {
      for (const auto& mcap : MoveList<CAPTURES>(*this))
          if (capture(mcap) && legal(mcap))
          {
              st->legalCapture = VALUE_TRUE;
              return true;
          }
  }
  st->legalCapture = VALUE_FALSE;
  return false;
}

inline bool Position::must_drop() const {
  assert(var != nullptr);
  return var->mustDrop;
}

inline bool Position::piece_drops() const {
  assert(var != nullptr);
  return var->pieceDrops;
}

inline bool Position::drop_loop() const {
  assert(var != nullptr);
  return var->dropLoop;
}

inline bool Position::captures_to_hand() const {
  assert(var != nullptr);
  return var->capturesToHand;
}

inline bool Position::first_rank_pawn_drops() const {
  assert(var != nullptr);
  return var->firstRankPawnDrops;
}

inline bool Position::drop_on_top() const {
  assert(var != nullptr);
  return var->dropOnTop;
}

inline EnclosingRule Position::enclosing_drop() const {
  assert(var != nullptr);
  return var->enclosingDrop;
}

inline Bitboard Position::drop_region(Color c) const {
  assert(var != nullptr);
  return c == WHITE ? var->whiteDropRegion : var->blackDropRegion;
}

inline Bitboard Position::drop_region(Color c, PieceType pt) const {
  Bitboard b = drop_region(c) & board_bb(c, pt);

  // Connect4-style drops
  if (drop_on_top())
      b &= shift<NORTH>(pieces()) | Rank1BB;
  // Pawns on back ranks
  if (pt == PAWN)
  {
      if (!var->promotionZonePawnDrops)
          b &= ~zone_bb(c, promotion_rank(), max_rank());
      if (!first_rank_pawn_drops())
          b &= ~rank_bb(relative_rank(c, RANK_1, max_rank()));
  }
  // Doubled shogi pawns
  if (pt == drop_no_doubled())
      for (File f = FILE_A; f <= max_file(); ++f)
          if (popcount(file_bb(f) & pieces(c, pt)) >= var->dropNoDoubledCount)
              b &= ~file_bb(f);
  // Sittuyin rook drops
  if (pt == ROOK && sittuyin_rook_drop())
      b &= rank_bb(relative_rank(c, RANK_1, max_rank()));

  // Filter out squares where the drop does not enclose at least one opponent's piece
  if (enclosing_drop())
  {
      // Reversi start
      if (var->enclosingDropStart & ~pieces())
          b &= var->enclosingDropStart;
      else
      {
          if (enclosing_drop() == REVERSI)
          {
              Bitboard theirs = pieces(~c);
              b &=  shift<NORTH     >(theirs) | shift<SOUTH     >(theirs)
                  | shift<NORTH_EAST>(theirs) | shift<SOUTH_WEST>(theirs)
                  | shift<EAST      >(theirs) | shift<WEST      >(theirs)
                  | shift<SOUTH_EAST>(theirs) | shift<NORTH_WEST>(theirs);
              Bitboard b2 = b;
              while (b2)
              {
                  Square s = pop_lsb(&b2);
                  if (!(attacks_bb(c, QUEEN, s, board_bb() & ~pieces(~c)) & ~PseudoAttacks[c][KING][s] & pieces(c)))
                      b ^= s;
              }
          }
          else
          {
              assert(enclosing_drop() == ATAXX);
              Bitboard ours = pieces(c);
              b &=  shift<NORTH     >(ours) | shift<SOUTH     >(ours)
                  | shift<NORTH_EAST>(ours) | shift<SOUTH_WEST>(ours)
                  | shift<EAST      >(ours) | shift<WEST      >(ours)
                  | shift<SOUTH_EAST>(ours) | shift<NORTH_WEST>(ours);
          }
      }
  }

  return b;
}

inline bool Position::sittuyin_rook_drop() const {
  assert(var != nullptr);
  return var->sittuyinRookDrop;
}

inline bool Position::drop_opposite_colored_bishop() const {
  assert(var != nullptr);
  return var->dropOppositeColoredBishop;
}

inline bool Position::drop_promoted() const {
  assert(var != nullptr);
  return var->dropPromoted;
}

inline PieceType Position::drop_no_doubled() const {
  assert(var != nullptr);
  return var->dropNoDoubled;
}

inline bool Position::immobility_illegal() const {
  assert(var != nullptr);
  return var->immobilityIllegal;
}

inline bool Position::gating() const {
  assert(var != nullptr);
  return var->gating;
}

inline bool Position::arrow_gating() const {
  assert(var != nullptr);
  return var->arrowGating;
}

inline bool Position::seirawan_gating() const {
  assert(var != nullptr);
  return var->seirawanGating;
}

inline bool Position::cambodian_moves() const {
  assert(var != nullptr);
  return var->cambodianMoves;
}

inline Bitboard Position::diagonal_lines() const {
  assert(var != nullptr);
  return var->diagonalLines;
}

inline bool Position::pass() const {
  assert(var != nullptr);
  return var->pass || var->passOnStalemate;
}

inline bool Position::pass_on_stalemate() const {
  assert(var != nullptr);
  return var->passOnStalemate;
}

inline Bitboard Position::promoted_soldiers(Color c) const {
  assert(var != nullptr);
  return pieces(c, SOLDIER) & zone_bb(c, var->soldierPromotionRank, max_rank());
}

inline bool Position::makpong() const {
  assert(var != nullptr);
  return var->makpongRule;
}

inline int Position::n_move_rule() const {
  assert(var != nullptr);
  return var->nMoveRule;
}

inline int Position::n_fold_rule() const {
  assert(var != nullptr);
  return var->nFoldRule;
}

inline EnclosingRule Position::flip_enclosed_pieces() const {
  assert(var != nullptr);
  return var->flipEnclosedPieces;
}

inline Value Position::stalemate_value(int ply) const {
  assert(var != nullptr);
  if (var->stalematePieceCount)
  {
      int c = count<ALL_PIECES>(sideToMove) - count<ALL_PIECES>(~sideToMove);
      return c == 0 ? VALUE_DRAW : convert_mate_value(c < 0 ? var->stalemateValue : -var->stalemateValue, ply);
  }
  // Check for checkmate of pseudo-royal pieces
  if (var->extinctionPseudoRoyal)
  {
      Bitboard pseudoRoyals = st->pseudoRoyals & pieces(sideToMove);
      Bitboard pseudoRoyalsTheirs = st->pseudoRoyals & pieces(~sideToMove);
      while (pseudoRoyals)
      {
          Square sr = pop_lsb(&pseudoRoyals);
          if (  !(blast_on_capture() && (pseudoRoyalsTheirs & attacks_bb<KING>(sr)))
              && attackers_to(sr, ~sideToMove))
              return convert_mate_value(var->checkmateValue, ply);
      }
  }
  return convert_mate_value(var->stalemateValue, ply);
}

inline Value Position::checkmate_value(int ply) const {
  assert(var != nullptr);
  // Check for illegal mate by shogi pawn drop
  if (    var->shogiPawnDropMateIllegal
      && !(checkers() & ~pieces(SHOGI_PAWN))
      && !st->capturedPiece
      &&  st->pliesFromNull > 0
      && (st->materialKey != st->previous->materialKey))
  {
      return mate_in(ply);
  }
  // Check for shatar mate rule
  if (var->shatarMateRule)
  {
      // Mate by knight is illegal
      if (!(checkers() & ~pieces(KNIGHT)))
          return mate_in(ply);

      StateInfo* stp = st;
      while (stp->checkersBB)
      {
          // Return mate score if there is at least one shak in series of checks
          if (stp->shak)
              return convert_mate_value(var->checkmateValue, ply);

          if (stp->pliesFromNull < 2)
              break;

          stp = stp->previous->previous;
      }
      // Niol
      return VALUE_DRAW;
  }
  // Checkmate using virtual pieces
  if (two_boards() && var->checkmateValue < VALUE_ZERO)
  {
      Value virtualMaterial = VALUE_ZERO;
      for (PieceType pt : piece_types())
          virtualMaterial += std::max(-count_in_hand(~sideToMove, pt), 0) * PieceValue[MG][pt];

      if (virtualMaterial > 0)
          return -VALUE_VIRTUAL_MATE + virtualMaterial / 20 + ply;
  }
  // Return mate value
  return convert_mate_value(var->checkmateValue, ply);
}

inline Value Position::extinction_value(int ply) const {
  assert(var != nullptr);
  return convert_mate_value(var->extinctionValue, ply);
}

inline bool Position::extinction_claim() const {
  assert(var != nullptr);
  return var->extinctionClaim;
}

inline const std::set<PieceType>& Position::extinction_piece_types() const {
  assert(var != nullptr);
  return var->extinctionPieceTypes;
}

inline bool Position::extinction_single_piece() const {
  assert(var != nullptr);
  return   var->extinctionValue == -VALUE_MATE
        && std::any_of(var->extinctionPieceTypes.begin(),
                       var->extinctionPieceTypes.end(),
                       [](PieceType pt) { return pt != ALL_PIECES; });
}

inline int Position::extinction_piece_count() const {
  assert(var != nullptr);
  return var->extinctionPieceCount;
}

inline int Position::extinction_opponent_piece_count() const {
  assert(var != nullptr);
  return var->extinctionOpponentPieceCount;
}

inline PieceType Position::capture_the_flag_piece() const {
  assert(var != nullptr);
  return var->flagPiece;
}

inline Bitboard Position::capture_the_flag(Color c) const {
  assert(var != nullptr);
  return c == WHITE ? var->whiteFlag : var->blackFlag;
}

inline bool Position::flag_move() const {
  assert(var != nullptr);
  return var->flagMove;
}

inline bool Position::check_counting() const {
  assert(var != nullptr);
  return var->checkCounting;
}

inline int Position::connect_n() const {
  assert(var != nullptr);
  return var->connectN;
}

inline CheckCount Position::checks_remaining(Color c) const {
  return st->checksRemaining[c];
}

inline MaterialCounting Position::material_counting() const {
  assert(var != nullptr);
  return var->materialCounting;
}

inline CountingRule Position::counting_rule() const {
  assert(var != nullptr);
  return var->countingRule;
}

inline bool Position::is_immediate_game_end() const {
  Value result;
  return is_immediate_game_end(result);
}

inline bool Position::is_optional_game_end() const {
  Value result;
  return is_optional_game_end(result);
}

inline bool Position::is_game_end(Value& result, int ply) const {
  return is_immediate_game_end(result, ply) || is_optional_game_end(result, ply);
}

inline Color Position::side_to_move() const {
  return sideToMove;
}

inline Piece Position::piece_on(Square s) const {
  assert(is_ok(s));
  return board[s];
}

inline bool Position::empty(Square s) const {
  return piece_on(s) == NO_PIECE;
}

inline Piece Position::unpromoted_piece_on(Square s) const {
  return unpromotedBoard[s];
}

inline Piece Position::moved_piece(Move m) const {
  if (type_of(m) == DROP)
      return make_piece(sideToMove, dropped_piece_type(m));
  return piece_on(from_sq(m));
}

inline Bitboard Position::pieces(PieceType pt) const {
  return byTypeBB[pt];
}

inline Bitboard Position::pieces(PieceType pt1, PieceType pt2) const {
  return pieces(pt1) | pieces(pt2);
}

inline Bitboard Position::pieces(Color c) const {
  return byColorBB[c];
}

inline Bitboard Position::pieces(Color c, PieceType pt) const {
  return pieces(c) & pieces(pt);
}

inline Bitboard Position::pieces(Color c, PieceType pt1, PieceType pt2) const {
  return pieces(c) & (pieces(pt1) | pieces(pt2));
}

inline Bitboard Position::pieces(Color c, PieceType pt1, PieceType pt2, PieceType pt3) const {
  return pieces(c) & (pieces(pt1) | pieces(pt2) | pieces(pt3));
}

inline Bitboard Position::major_pieces(Color c) const {
  return pieces(c) & (pieces(QUEEN) | pieces(AIWOK) | pieces(ARCHBISHOP) | pieces(CHANCELLOR) | pieces(AMAZON));
}

inline Bitboard Position::non_sliding_riders() const {
  return st->nonSlidingRiders;
}

inline int Position::count(Color c, PieceType pt) const {
  return pieceCount[make_piece(c, pt)];
}

template<PieceType Pt> inline int Position::count(Color c) const {
  return pieceCount[make_piece(c, Pt)];
}

template<PieceType Pt> inline int Position::count() const {
  return count<Pt>(WHITE) + count<Pt>(BLACK);
}

template<PieceType Pt> inline Square Position::square(Color c) const {
  assert(count<Pt>(c) == 1);
  return lsb(pieces(c, Pt));
}

inline Square Position::square(Color c, PieceType pt) const {
  assert(count(c, pt) == 1);
  return lsb(pieces(c, pt));
}

inline Square Position::ep_square() const {
  return st->epSquare;
}

inline Square Position::castling_king_square(Color c) const {
  return st->castlingKingSquare[c];
}

inline Bitboard Position::gates(Color c) const {
  assert(var != nullptr);
  return st->gatesBB[c];
}

inline bool Position::is_on_semiopen_file(Color c, Square s) const {
  return !((pieces(c, PAWN) | pieces(c, SHOGI_PAWN, SOLDIER)) & file_bb(s));
}

inline bool Position::can_castle(CastlingRights cr) const {
  return st->castlingRights & cr;
}

inline CastlingRights Position::castling_rights(Color c) const {
  return c & CastlingRights(st->castlingRights);
}

inline bool Position::castling_impeded(CastlingRights cr) const {
  assert(cr == WHITE_OO || cr == WHITE_OOO || cr == BLACK_OO || cr == BLACK_OOO);

  return pieces() & castlingPath[cr];
}

inline Square Position::castling_rook_square(CastlingRights cr) const {
  assert(cr == WHITE_OO || cr == WHITE_OOO || cr == BLACK_OO || cr == BLACK_OOO);

  return castlingRookSquare[cr];
}

inline Bitboard Position::attacks_from(Color c, PieceType pt, Square s) const {
  if (var->fastAttacks || var->fastAttacks2)
      return attacks_bb(c, pt, s, byTypeBB[ALL_PIECES]) & board_bb();

  PieceType movePt = pt == KING ? king_type() : pt;
  Bitboard b = attacks_bb(c, movePt, s, byTypeBB[ALL_PIECES]);
  // Xiangqi soldier
  if (pt == SOLDIER && !(promoted_soldiers(c) & s))
      b &= file_bb(file_of(s));
  // Janggi cannon restrictions
  if (pt == JANGGI_CANNON)
  {
      b &= ~pieces(pt);
      b &= attacks_bb(c, pt, s, pieces() ^ pieces(pt));
  }
  // Janggi palace moves
  if (diagonal_lines() & s)
  {
      PieceType diagType = movePt == WAZIR ? FERS : movePt == SOLDIER ? PAWN : movePt == ROOK ? BISHOP : NO_PIECE_TYPE;
      if (diagType)
          b |= attacks_bb(c, diagType, s, pieces()) & diagonal_lines();
      else if (movePt == JANGGI_CANNON)
          b |=  rider_attacks_bb<RIDER_CANNON_DIAG>(s, pieces())
              & rider_attacks_bb<RIDER_CANNON_DIAG>(s, pieces() ^ pieces(pt))
              & ~pieces(pt)
              & diagonal_lines();
  }
  return b & board_bb(c, pt);
}

inline Bitboard Position::moves_from(Color c, PieceType pt, Square s) const {
  if (var->fastAttacks || var->fastAttacks2)
      return moves_bb(c, pt, s, byTypeBB[ALL_PIECES]) & board_bb();

  PieceType movePt = pt == KING ? king_type() : pt;
  Bitboard b = moves_bb(c, movePt, s, byTypeBB[ALL_PIECES]);
  // Xiangqi soldier
  if (pt == SOLDIER && !(promoted_soldiers(c) & s))
      b &= file_bb(file_of(s));
  // Janggi cannon restrictions
  if (pt == JANGGI_CANNON)
  {
      b &= ~pieces(pt);
      b &= attacks_bb(c, pt, s, pieces() ^ pieces(pt));
  }
  // Janggi palace moves
  if (diagonal_lines() & s)
  {
      PieceType diagType = movePt == WAZIR ? FERS : movePt == SOLDIER ? PAWN : movePt == ROOK ? BISHOP : NO_PIECE_TYPE;
      if (diagType)
          b |= attacks_bb(c, diagType, s, pieces()) & diagonal_lines();
      else if (movePt == JANGGI_CANNON)
          b |=  rider_attacks_bb<RIDER_CANNON_DIAG>(s, pieces())
              & rider_attacks_bb<RIDER_CANNON_DIAG>(s, pieces() ^ pieces(pt))
              & ~pieces(pt)
              & diagonal_lines();
  }
  return b & board_bb(c, pt);
}

inline Bitboard Position::attackers_to(Square s) const {
  return attackers_to(s, pieces());
}

inline Bitboard Position::attackers_to(Square s, Color c) const {
  return attackers_to(s, byTypeBB[ALL_PIECES], c);
}

inline Bitboard Position::attackers_to(Square s, Bitboard occupied, Color c) const {
  return attackers_to(s, occupied, c, byTypeBB[JANGGI_CANNON]);
}

inline Bitboard Position::checkers() const {
  return st->checkersBB;
}

inline Bitboard Position::blockers_for_king(Color c) const {
  return st->blockersForKing[c];
}

inline Bitboard Position::pinners(Color c) const {
  return st->pinners[c];
}

inline Bitboard Position::check_squares(PieceType pt) const {
  return st->checkSquares[pt];
}

inline bool Position::is_discovered_check_on_king(Color c, Move m) const {
  return is_ok(from_sq(m)) && st->blockersForKing[c] & from_sq(m);
}

inline bool Position::pawn_passed(Color c, Square s) const {
  return !(pieces(~c, PAWN) & passed_pawn_span(c, s));
}

<<<<<<< HEAD
inline bool Position::advanced_pawn_push(Move m) const {
  return  (   type_of(moved_piece(m)) == PAWN
           && relative_rank(sideToMove, to_sq(m), max_rank()) > (max_rank() + 1) / 2)
        || type_of(m) == EN_PASSANT;
}

=======
>>>>>>> d58e8369
inline int Position::pawns_on_same_color_squares(Color c, Square s) const {
  return popcount(pieces(c, PAWN) & ((DarkSquares & s) ? DarkSquares : ~DarkSquares));
}

inline Key Position::key() const {
  return st->rule50 < 14 ? st->key
                         : st->key ^ make_key((st->rule50 - 14) / 8);
}

inline Key Position::pawn_key() const {
  return st->pawnKey;
}

inline Key Position::material_key() const {
  return st->materialKey;
}

inline Score Position::psq_score() const {
  return psq;
}

inline Value Position::non_pawn_material(Color c) const {
  return st->nonPawnMaterial[c];
}

inline Value Position::non_pawn_material() const {
  return non_pawn_material(WHITE) + non_pawn_material(BLACK);
}

inline int Position::game_ply() const {
  return gamePly;
}

inline int Position::counting_ply(int countStarted) const {
  return countStarted == 0 ? st->countingPly : std::min(st->countingPly, std::max(1 + gamePly - countStarted, 0));
}

inline int Position::rule50_count() const {
  return st->rule50;
}

inline bool Position::opposite_bishops() const {
  return   count<BISHOP>(WHITE) == 1
        && count<BISHOP>(BLACK) == 1
        && opposite_colors(square<BISHOP>(WHITE), square<BISHOP>(BLACK));
}

inline bool Position::is_promoted(Square s) const {
  return promotedPieces & s;
}

inline bool Position::is_chess960() const {
  return chess960;
}

inline bool Position::capture_or_promotion(Move m) const {
  assert(is_ok(m));
  return type_of(m) == PROMOTION || type_of(m) == EN_PASSANT || (type_of(m) != CASTLING && !empty(to_sq(m)));
}

inline bool Position::capture(Move m) const {
  assert(is_ok(m));
  // Castling is encoded as "king captures rook"
  return (!empty(to_sq(m)) && type_of(m) != CASTLING && from_sq(m) != to_sq(m)) || type_of(m) == EN_PASSANT;
}

inline bool Position::virtual_drop(Move m) const {
  assert(is_ok(m));
  return type_of(m) == DROP && count_in_hand(side_to_move(), in_hand_piece_type(m)) <= 0;
}

inline Piece Position::captured_piece() const {
  return st->capturedPiece;
}

inline Thread* Position::this_thread() const {
  return thisThread;
}

inline void Position::put_piece(Piece pc, Square s, bool isPromoted, Piece unpromotedPc) {

  board[s] = pc;
  byTypeBB[ALL_PIECES] |= byTypeBB[type_of(pc)] |= s;
  byColorBB[color_of(pc)] |= s;
  pieceCount[pc]++;
  pieceCount[make_piece(color_of(pc), ALL_PIECES)]++;
  psq += PSQT::psq[pc][s];
  if (isPromoted)
      promotedPieces |= s;
  unpromotedBoard[s] = unpromotedPc;
}

inline void Position::remove_piece(Square s) {

  Piece pc = board[s];
  byTypeBB[ALL_PIECES] ^= s;
  byTypeBB[type_of(pc)] ^= s;
  byColorBB[color_of(pc)] ^= s;
  /* board[s] = NO_PIECE;  Not needed, overwritten by the capturing one */
  pieceCount[pc]--;
  pieceCount[make_piece(color_of(pc), ALL_PIECES)]--;
  psq -= PSQT::psq[pc][s];
  promotedPieces -= s;
  unpromotedBoard[s] = NO_PIECE;
}

inline void Position::move_piece(Square from, Square to) {

  Piece pc = board[from];
  Bitboard fromTo = square_bb(from) ^ to; // from == to needs to cancel out
  byTypeBB[ALL_PIECES] ^= fromTo;
  byTypeBB[type_of(pc)] ^= fromTo;
  byColorBB[color_of(pc)] ^= fromTo;
  board[from] = NO_PIECE;
  board[to] = pc;
  psq += PSQT::psq[pc][to] - PSQT::psq[pc][from];
  if (is_promoted(from))
      promotedPieces ^= fromTo;
  unpromotedBoard[to] = unpromotedBoard[from];
  unpromotedBoard[from] = NO_PIECE;
}

inline void Position::do_move(Move m, StateInfo& newSt) {
  do_move(m, newSt, gives_check(m));
}

inline StateInfo* Position::state() const {

  return st;
}

// Variant-specific

inline int Position::count_in_hand(PieceType pt) const {
  return pieceCountInHand[WHITE][pt] + pieceCountInHand[BLACK][pt];
}

inline int Position::count_in_hand(Color c, PieceType pt) const {
  return pieceCountInHand[c][pt];
}

inline int Position::count_with_hand(Color c, PieceType pt) const {
  return pieceCount[make_piece(c, pt)] + pieceCountInHand[c][pt];
}

inline bool Position::bikjang() const {
  return st->bikjang;
}

inline bool Position::allow_virtual_drop(Color c, PieceType pt) const {
  assert(two_boards());
  // Do we allow a virtual drop?
  return pt != KING && (   count_in_hand(c, PAWN) >= -(pt == PAWN)
                        && count_in_hand(c, KNIGHT) >= -(pt == PAWN)
                        && count_in_hand(c, BISHOP) >= -(pt == PAWN)
                        && count_in_hand(c, ROOK) >= 0
                        && count_in_hand(c, QUEEN) >= 0);
}

inline Value Position::material_counting_result() const {
  auto weigth_count = [this](PieceType pt, int v){ return v * (count(WHITE, pt) - count(BLACK, pt)); };
  int materialCount;
  Value result;
  switch (var->materialCounting)
  {
  case JANGGI_MATERIAL:
      materialCount =  weigth_count(ROOK, 13)
                     + weigth_count(JANGGI_CANNON, 7)
                     + weigth_count(HORSE, 5)
                     + weigth_count(JANGGI_ELEPHANT, 3)
                     + weigth_count(WAZIR, 3)
                     + weigth_count(SOLDIER, 2)
                     - 1;
      result = materialCount > 0 ? VALUE_MATE : -VALUE_MATE;
      break;
  case UNWEIGHTED_MATERIAL:
      result =  count(WHITE, ALL_PIECES) > count(BLACK, ALL_PIECES) ?  VALUE_MATE
              : count(WHITE, ALL_PIECES) < count(BLACK, ALL_PIECES) ? -VALUE_MATE
                                                                    :  VALUE_DRAW;
      break;
  case WHITE_DRAW_ODDS:
      result = VALUE_MATE;
      break;
  case BLACK_DRAW_ODDS:
      result = -VALUE_MATE;
      break;
  default:
      assert(false);
      result = VALUE_DRAW;
  }
  return sideToMove == WHITE ? result : -result;
}

inline void Position::add_to_hand(Piece pc) {
  pieceCountInHand[color_of(pc)][type_of(pc)]++;
  pieceCountInHand[color_of(pc)][ALL_PIECES]++;
  psq += PSQT::psq[pc][SQ_NONE];
}

inline void Position::remove_from_hand(Piece pc) {
  pieceCountInHand[color_of(pc)][type_of(pc)]--;
  pieceCountInHand[color_of(pc)][ALL_PIECES]--;
  psq -= PSQT::psq[pc][SQ_NONE];
}

inline void Position::drop_piece(Piece pc_hand, Piece pc_drop, Square s) {
  assert(pieceCountInHand[color_of(pc_hand)][type_of(pc_hand)] > 0 || var->twoBoards);
  put_piece(pc_drop, s, pc_drop != pc_hand, pc_drop != pc_hand ? pc_hand : NO_PIECE);
  remove_from_hand(pc_hand);
}

inline void Position::undrop_piece(Piece pc_hand, Square s) {
  remove_piece(s);
  board[s] = NO_PIECE;
  add_to_hand(pc_hand);
  assert(pieceCountInHand[color_of(pc_hand)][type_of(pc_hand)] > 0 || var->twoBoards);
}

} // namespace Stockfish

#endif // #ifndef POSITION_H_INCLUDED<|MERGE_RESOLUTION|>--- conflicted
+++ resolved
@@ -1105,15 +1105,6 @@
   return !(pieces(~c, PAWN) & passed_pawn_span(c, s));
 }
 
-<<<<<<< HEAD
-inline bool Position::advanced_pawn_push(Move m) const {
-  return  (   type_of(moved_piece(m)) == PAWN
-           && relative_rank(sideToMove, to_sq(m), max_rank()) > (max_rank() + 1) / 2)
-        || type_of(m) == EN_PASSANT;
-}
-
-=======
->>>>>>> d58e8369
 inline int Position::pawns_on_same_color_squares(Color c, Square s) const {
   return popcount(pieces(c, PAWN) & ((DarkSquares & s) ? DarkSquares : ~DarkSquares));
 }
