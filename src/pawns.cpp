--- conflicted
+++ resolved
@@ -148,23 +148,13 @@
 
         else if (!neighbours)
         {
-<<<<<<< HEAD
-            score -=   Isolated * (1 + 2 * pos.must_capture())
-                     + WeakUnopposed * !opposed;
-
-            if (   (ourPawns & forward_file_bb(Them, s))
-                && popcount(opposed) == 1
-                && !(theirPawns & adjacent_files_bb(s)))
-                score -= Doubled * (1 + 2 * pos.must_capture());
-=======
             if (     opposed
                 &&  (ourPawns & forward_file_bb(Them, s))
                 && !(theirPawns & adjacent_files_bb(s)))
-                score -= Doubled;
+                score -= Doubled * (1 + 2 * pos.must_capture());
             else
-                score -=   Isolated
+                score -=   Isolated * (1 + 2 * pos.must_capture())
                          + WeakUnopposed * !opposed;
->>>>>>> 15e190e9
         }
 
         else if (backward)
