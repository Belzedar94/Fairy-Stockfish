--- conflicted
+++ resolved
@@ -84,11 +84,7 @@
 /// unsuccessful during the current search, and is used for reduction and move
 /// ordering decisions. It uses 2 tables (one for each color) indexed by
 /// the move's from and to squares, see www.chessprogramming.org/Butterfly_Boards
-<<<<<<< HEAD
-typedef Stats<int16_t, 10692, COLOR_NB, int(SQUARE_NB + 1) * int(1 << SQUARE_BITS)> ButterflyHistory;
-=======
-typedef Stats<int16_t, 13365, COLOR_NB, int(SQUARE_NB) * int(SQUARE_NB)> ButterflyHistory;
->>>>>>> 70a818cb
+typedef Stats<int16_t, 13365, COLOR_NB, int(SQUARE_NB + 1) * int(1 << SQUARE_BITS)> ButterflyHistory;
 
 /// At higher depths LowPlyHistory records successful quiet moves near the root
 /// and quiet moves which are/were in the PV (ttPv). It is cleared with each new
