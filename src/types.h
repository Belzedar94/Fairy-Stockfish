/*
  Stockfish, a UCI chess playing engine derived from Glaurung 2.1
  Copyright (C) 2004-2020 The Stockfish developers (see AUTHORS file)

  Stockfish is free software: you can redistribute it and/or modify
  it under the terms of the GNU General Public License as published by
  the Free Software Foundation, either version 3 of the License, or
  (at your option) any later version.

  Stockfish is distributed in the hope that it will be useful,
  but WITHOUT ANY WARRANTY; without even the implied warranty of
  MERCHANTABILITY or FITNESS FOR A PARTICULAR PURPOSE.  See the
  GNU General Public License for more details.

  You should have received a copy of the GNU General Public License
  along with this program.  If not, see <http://www.gnu.org/licenses/>.
*/

#ifndef TYPES_H_INCLUDED
#define TYPES_H_INCLUDED

/// When compiling with provided Makefile (e.g. for Linux and OSX), configuration
/// is done automatically. To get started type 'make help'.
///
/// When Makefile is not used (e.g. with Microsoft Visual Studio) some switches
/// need to be set manually:
///
/// -DNDEBUG      | Disable debugging mode. Always use this for release.
///
/// -DNO_PREFETCH | Disable use of prefetch asm-instruction. You may need this to
///               | run on some very old machines.
///
/// -DUSE_POPCNT  | Add runtime support for use of popcnt asm-instruction. Works
///               | only in 64-bit mode and requires hardware with popcnt support.
///
/// -DUSE_PEXT    | Add runtime support for use of pext asm-instruction. Works
///               | only in 64-bit mode and requires hardware with pext support.

#include <cassert>
#include <cctype>
#include <cstdint>
#include <cstdlib>
#include <algorithm>

#if defined(_MSC_VER)
// Disable some silly and noisy warning from MSVC compiler
#pragma warning(disable: 4127) // Conditional expression is constant
#pragma warning(disable: 4146) // Unary minus operator applied to unsigned type
#pragma warning(disable: 4800) // Forcing value to bool 'true' or 'false'
#pragma comment(linker, "/STACK:8000000") // Use 8 MB stack size for MSVC
#pragma comment(lib, "advapi32.lib") // Fix linker error
#endif

/// Predefined macros hell:
///
/// __GNUC__           Compiler is gcc, Clang or Intel on Linux
/// __INTEL_COMPILER   Compiler is Intel
/// _MSC_VER           Compiler is MSVC or Intel on Windows
/// _WIN32             Building on Windows (any)
/// _WIN64             Building on Windows 64 bit

#if defined(_WIN64) && defined(_MSC_VER) // No Makefile used
#  include <intrin.h> // Microsoft header for _BitScanForward64()
#  define IS_64BIT
#endif

#if defined(USE_POPCNT) && (defined(__INTEL_COMPILER) || defined(_MSC_VER))
#  include <nmmintrin.h> // Intel and Microsoft header for _mm_popcnt_u64()
#endif

#if !defined(NO_PREFETCH) && (defined(__INTEL_COMPILER) || defined(_MSC_VER))
#  include <xmmintrin.h> // Intel and Microsoft header for _mm_prefetch()
#endif

#if defined(USE_PEXT)
#  include <immintrin.h> // Header for _pext_u64() intrinsic
#  ifdef LARGEBOARDS
#    define pext(b, m) (_pext_u64(b, m) ^ (_pext_u64(b >> 64, m >> 64) << popcount((m << 64) >> 64)))
#  else
#    define pext(b, m) _pext_u64(b, m)
#  endif
#else
#  define pext(b, m) 0
#endif

#ifdef USE_POPCNT
constexpr bool HasPopCnt = true;
#else
constexpr bool HasPopCnt = false;
#endif

#ifdef USE_PEXT
constexpr bool HasPext = true;
#else
constexpr bool HasPext = false;
#endif

#ifdef IS_64BIT
constexpr bool Is64Bit = true;
#else
constexpr bool Is64Bit = false;
#endif

typedef uint64_t Key;
#ifdef LARGEBOARDS
#if defined(__GNUC__) && defined(IS_64BIT)
typedef unsigned __int128 Bitboard;
#else
struct Bitboard {
    uint64_t b64[2];

    constexpr Bitboard() : b64 {0, 0} {}
    constexpr Bitboard(uint64_t i) : b64 {0, i} {}
    constexpr Bitboard(uint64_t hi, uint64_t lo) : b64 {hi, lo} {};

    constexpr operator bool() const {
        return b64[0] || b64[1];
    }

    constexpr operator long long unsigned () const {
        return b64[1];
    }

    constexpr operator unsigned() const {
        return b64[1];
    }

    constexpr Bitboard operator << (const unsigned int bits) const {
        return Bitboard(  bits >= 64 ? b64[1] << (bits - 64)
                        : bits == 0  ? b64[0]
                        : ((b64[0] << bits) | (b64[1] >> (64 - bits))),
                        bits >= 64 ? 0 : b64[1] << bits);
    }

    constexpr Bitboard operator >> (const unsigned int bits) const {
        return Bitboard(bits >= 64 ? 0 : b64[0] >> bits,
                          bits >= 64 ? b64[0] >> (bits - 64)
                        : bits == 0  ? b64[1]
                        : ((b64[1] >> bits) | (b64[0] << (64 - bits))));
    }

    constexpr Bitboard operator << (const int bits) const {
        return *this << unsigned(bits);
    }

    constexpr Bitboard operator >> (const int bits) const {
        return *this >> unsigned(bits);
    }

    constexpr bool operator == (const Bitboard y) const {
        return (b64[0] == y.b64[0]) && (b64[1] == y.b64[1]);
    }

    constexpr bool operator != (const Bitboard y) const {
        return !(*this == y);
    }

    inline Bitboard& operator |=(const Bitboard x) {
        b64[0] |= x.b64[0];
        b64[1] |= x.b64[1];
        return *this;
    }
    inline Bitboard& operator &=(const Bitboard x) {
        b64[0] &= x.b64[0];
        b64[1] &= x.b64[1];
        return *this;
    }
    inline Bitboard& operator ^=(const Bitboard x) {
        b64[0] ^= x.b64[0];
        b64[1] ^= x.b64[1];
        return *this;
    }

    constexpr Bitboard operator ~ () const {
        return Bitboard(~b64[0], ~b64[1]);
    }

    constexpr Bitboard operator | (const Bitboard x) const {
        return Bitboard(b64[0] | x.b64[0], b64[1] | x.b64[1]);
    }

    constexpr Bitboard operator & (const Bitboard x) const {
        return Bitboard(b64[0] & x.b64[0], b64[1] & x.b64[1]);
    }

    constexpr Bitboard operator ^ (const Bitboard x) const {
        return Bitboard(b64[0] ^ x.b64[0], b64[1] ^ x.b64[1]);
    }

    constexpr Bitboard operator - (const Bitboard x) const {
        return Bitboard(b64[0] - x.b64[0] - (b64[1] < x.b64[1]), b64[1] - x.b64[1]);
    }

    constexpr Bitboard operator - (const int x) const {
        return *this - Bitboard(x);
    }

    inline Bitboard operator * (const Bitboard x) const {
        uint64_t a_lo = (uint32_t)b64[1];
        uint64_t a_hi = b64[1] >> 32;
        uint64_t b_lo = (uint32_t)x.b64[1];
        uint64_t b_hi = x.b64[1] >> 32;

        uint64_t t1 = (a_hi * b_lo) + ((a_lo * b_lo) >> 32);
        uint64_t t2 = (a_lo * b_hi) + (t1 & 0xFFFFFFFF);

        return Bitboard(b64[0] * x.b64[1] + b64[1] * x.b64[0] + (a_hi * b_hi) + (t1 >> 32) + (t2 >> 32),
                        (t2 << 32) + (a_lo * b_lo & 0xFFFFFFFF));
   }
};
#endif
constexpr int SQUARE_BITS = 7;
#else
typedef uint64_t Bitboard;
constexpr int SQUARE_BITS = 6;
#endif

#ifdef ALLVARS
constexpr int MAX_MOVES = 4096;
#else
constexpr int MAX_MOVES = 1024;
#endif
constexpr int MAX_PLY   = 246;

/// A move needs 16 bits to be stored
///
/// bit  0- 5: destination square (from 0 to 63)
/// bit  6-11: origin square (from 0 to 63)
/// bit 12-13: promotion piece type - 2 (from KNIGHT-2 to QUEEN-2)
/// bit 14-15: special move flag: promotion (1), en passant (2), castling (3)
/// NOTE: EN-PASSANT bit is set only when a pawn can be captured
///
/// Special cases are MOVE_NONE and MOVE_NULL. We can sneak these in because in
/// any normal move destination square is always different from origin square
/// while MOVE_NONE and MOVE_NULL have the same origin and destination square.

enum Move : int {
  MOVE_NONE,
  MOVE_NULL = 1 + (1 << SQUARE_BITS)
};

enum MoveType : int {
  NORMAL,
  ENPASSANT          = 1 << (2 * SQUARE_BITS),
  CASTLING           = 2 << (2 * SQUARE_BITS),
  PROMOTION          = 3 << (2 * SQUARE_BITS),
  DROP               = 4 << (2 * SQUARE_BITS),
  PIECE_PROMOTION    = 5 << (2 * SQUARE_BITS),
  PIECE_DEMOTION     = 6 << (2 * SQUARE_BITS),
  SPECIAL            = 7 << (2 * SQUARE_BITS),
};

constexpr int MOVE_TYPE_BITS = 4;

enum Color {
  WHITE, BLACK, COLOR_NB = 2
};

enum CastlingRights {
  NO_CASTLING,
  WHITE_OO,
  WHITE_OOO = WHITE_OO << 1,
  BLACK_OO  = WHITE_OO << 2,
  BLACK_OOO = WHITE_OO << 3,

  KING_SIDE      = WHITE_OO  | BLACK_OO,
  QUEEN_SIDE     = WHITE_OOO | BLACK_OOO,
  WHITE_CASTLING = WHITE_OO  | WHITE_OOO,
  BLACK_CASTLING = BLACK_OO  | BLACK_OOO,
  ANY_CASTLING   = WHITE_CASTLING | BLACK_CASTLING,

  CASTLING_RIGHT_NB = 16
};

enum CheckCount : int {
  CHECKS_0 = 0, CHECKS_NB = 11
};

enum MaterialCounting {
  NO_MATERIAL_COUNTING, JANGGI_MATERIAL, UNWEIGHTED_MATERIAL, WHITE_DRAW_ODDS, BLACK_DRAW_ODDS
};

enum CountingRule {
  NO_COUNTING, MAKRUK_COUNTING, ASEAN_COUNTING
};

enum EnclosingRule {
  NO_ENCLOSING, REVERSI, ATAXX
};

enum Phase {
  PHASE_ENDGAME,
  PHASE_MIDGAME = 128,
  MG = 0, EG = 1, PHASE_NB = 2
};

enum ScaleFactor {
  SCALE_FACTOR_DRAW    = 0,
  SCALE_FACTOR_NORMAL  = 64,
  SCALE_FACTOR_MAX     = 128,
  SCALE_FACTOR_NONE    = 255
};

enum Bound {
  BOUND_NONE,
  BOUND_UPPER,
  BOUND_LOWER,
  BOUND_EXACT = BOUND_UPPER | BOUND_LOWER
};

enum Value : int {
  VALUE_ZERO      = 0,
  VALUE_DRAW      = 0,
  VALUE_KNOWN_WIN = 10000,
  VALUE_MATE      = 32000,
  XBOARD_VALUE_MATE = 200000,
  VALUE_INFINITE  = 32001,
  VALUE_NONE      = 32002,

  VALUE_TB_WIN_IN_MAX_PLY  =  VALUE_MATE - 2 * MAX_PLY,
  VALUE_TB_LOSS_IN_MAX_PLY = -VALUE_TB_WIN_IN_MAX_PLY,
  VALUE_MATE_IN_MAX_PLY  =  VALUE_MATE - MAX_PLY,
  VALUE_MATED_IN_MAX_PLY = -VALUE_MATE_IN_MAX_PLY,

  PawnValueMg   = 126,   PawnValueEg   = 208,
  KnightValueMg = 781,   KnightValueEg = 854,
  BishopValueMg = 825,   BishopValueEg = 915,
  RookValueMg   = 1276,  RookValueEg   = 1380,
  QueenValueMg  = 2538,  QueenValueEg  = 2682,
  FersValueMg              = 420,   FersValueEg              = 450,
  AlfilValueMg             = 350,   AlfilValueEg             = 330,
  FersAlfilValueMg         = 700,   FersAlfilValueEg         = 650,
  SilverValueMg            = 630,   SilverValueEg            = 630,
  AiwokValueMg             = 2300,  AiwokValueEg             = 2700,
  BersValueMg              = 1900,  BersValueEg              = 2000,
  ArchbishopValueMg        = 2200,  ArchbishopValueEg        = 2200,
  ChancellorValueMg        = 2300,  ChancellorValueEg        = 2600,
  AmazonValueMg            = 2700,  AmazonValueEg            = 2850,
  KnibisValueMg            = 1100,  KnibisValueEg            = 1200,
  BiskniValueMg            = 750,   BiskniValueEg            = 700,
  KnirooValueMg            = 1050,  KnirooValueEg            = 1250,
  RookniValueMg            = 800,   RookniValueEg            = 950,
  ShogiPawnValueMg         =  90,   ShogiPawnValueEg         = 100,
  LanceValueMg             = 360,   LanceValueEg             = 250,
  ShogiKnightValueMg       = 360,   ShogiKnightValueEg       = 300,
  EuroShogiKnightValueMg   = 400,   EuroShogiKnightValueEg   = 400,
  GoldValueMg              = 660,   GoldValueEg              = 640,
  DragonHorseValueMg       = 1500,  DragonHorseValueEg       = 1500,
  ClobberPieceValueMg      = 300,   ClobberPieceValueEg      = 300,
  BreakthroughPieceValueMg = 300,   BreakthroughPieceValueEg = 300,
  ImmobilePieceValueMg     = 50,    ImmobilePieceValueEg     = 50,
  AtaxxPieceValueMg        = 100,   AtaxxPieceValueEg        = 100,
  QuietQueenPieceValueMg   = 400,   QuietQueenPieceValueEg   = 400,
  CannonPieceValueMg       = 800,   CannonPieceValueEg       = 700,
  JanggiCannonPieceValueMg = 800,   JanggiCannonPieceValueEg = 600,
  SoldierValueMg           = 200,   SoldierValueEg           = 270,
  HorseValueMg             = 520,   HorseValueEg             = 800,
  ElephantValueMg          = 300,   ElephantValueEg          = 300,
  JanggiElephantValueMg    = 340,   JanggiElephantValueEg    = 350,
  BannerValueMg            = 3400,  BannerValueEg            = 3500,
  WazirValueMg             = 400,   WazirValueEg             = 350,
  CommonerValueMg          = 700,   CommonerValueEg          = 900,
  CentaurValueMg           = 1800,  CentaurValueEg           = 1900,
  Tempo = 28,

  MidgameLimit  = 15258, EndgameLimit  = 3915
};

constexpr int PIECE_TYPE_BITS = 6; // PIECE_TYPE_NB = pow(2, PIECE_TYPE_BITS)

enum PieceType {
  NO_PIECE_TYPE, PAWN, KNIGHT, BISHOP, ROOK, QUEEN,
  FERS, MET = FERS, ALFIL, FERS_ALFIL, SILVER, KHON = SILVER, AIWOK, BERS, DRAGON = BERS,
  ARCHBISHOP, CHANCELLOR, AMAZON, KNIBIS, BISKNI, KNIROO, ROOKNI,
  SHOGI_PAWN, LANCE, SHOGI_KNIGHT, EUROSHOGI_KNIGHT, GOLD, DRAGON_HORSE,
  CLOBBER_PIECE, BREAKTHROUGH_PIECE, IMMOBILE_PIECE, ATAXX_PIECE, QUIET_QUEEN, CANNON, JANGGI_CANNON,
  SOLDIER, HORSE, ELEPHANT, JANGGI_ELEPHANT, BANNER,
  WAZIR, COMMONER, CENTAUR, KING,
  ALL_PIECES = 0,
  FAIRY_PIECES = FERS,

  PIECE_TYPE_NB = 1 << PIECE_TYPE_BITS
};
static_assert(KING < PIECE_TYPE_NB, "KING exceeds PIECE_TYPE_NB.");
static_assert(PIECE_TYPE_BITS <= 6, "PIECE_TYPE uses more than 6 bit");
static_assert(!(PIECE_TYPE_NB & (PIECE_TYPE_NB - 1)), "PIECE_TYPE_NB is not a power of 2");

static_assert(2 * SQUARE_BITS + MOVE_TYPE_BITS + 2 * PIECE_TYPE_BITS <= 32, "Move encoding uses more than 32 bits");

enum Piece {
  NO_PIECE,
  PIECE_NB = 2 * PIECE_TYPE_NB
};

enum RiderType {
  NO_RIDER = 0,
  RIDER_BISHOP = 1 << 0,
  RIDER_ROOK_H = 1 << 1,
  RIDER_ROOK_V = 1 << 2,
  RIDER_CANNON_H = 1 << 3,
  RIDER_CANNON_V = 1 << 4,
  RIDER_HORSE = 1 << 5,
  RIDER_ELEPHANT = 1 << 6,
  RIDER_JANGGI_ELEPHANT = 1 << 7,
  HOPPING_RIDERS = RIDER_CANNON_H | RIDER_CANNON_V,
  ASYMMETRICAL_RIDERS = RIDER_HORSE | RIDER_JANGGI_ELEPHANT,
};

constexpr Value PieceValue[PHASE_NB][PIECE_NB] = {
  { VALUE_ZERO, PawnValueMg, KnightValueMg, BishopValueMg, RookValueMg, QueenValueMg,
    FersValueMg, AlfilValueMg, FersAlfilValueMg, SilverValueMg, AiwokValueMg, BersValueMg,
    ArchbishopValueMg, ChancellorValueMg, AmazonValueMg, KnibisValueMg, BiskniValueMg, KnirooValueMg, RookniValueMg,
    ShogiPawnValueMg, LanceValueMg, ShogiKnightValueMg, EuroShogiKnightValueMg, GoldValueMg, DragonHorseValueMg,
    ClobberPieceValueMg, BreakthroughPieceValueMg, ImmobilePieceValueMg, AtaxxPieceValueMg, QuietQueenPieceValueMg,
    CannonPieceValueMg, JanggiCannonPieceValueMg, SoldierValueMg, HorseValueMg, ElephantValueMg, JanggiElephantValueMg, BannerValueMg,
    WazirValueMg, CommonerValueMg, CentaurValueMg, VALUE_ZERO,
    VALUE_ZERO, VALUE_ZERO, VALUE_ZERO, VALUE_ZERO, VALUE_ZERO,
    VALUE_ZERO, VALUE_ZERO, VALUE_ZERO, VALUE_ZERO, VALUE_ZERO,
    VALUE_ZERO, VALUE_ZERO, VALUE_ZERO, VALUE_ZERO, VALUE_ZERO,
    VALUE_ZERO, VALUE_ZERO, VALUE_ZERO, VALUE_ZERO, VALUE_ZERO,
    VALUE_ZERO, VALUE_ZERO, VALUE_ZERO,
    VALUE_ZERO, PawnValueMg, KnightValueMg, BishopValueMg, RookValueMg, QueenValueMg,
    FersValueMg, AlfilValueMg, FersAlfilValueMg, SilverValueMg, AiwokValueMg, BersValueMg,
    ArchbishopValueMg, ChancellorValueMg, AmazonValueMg, KnibisValueMg, BiskniValueMg, KnirooValueMg, RookniValueMg,
    ShogiPawnValueMg, LanceValueMg, ShogiKnightValueMg, EuroShogiKnightValueMg, GoldValueMg, DragonHorseValueMg,
    ClobberPieceValueMg, BreakthroughPieceValueMg, ImmobilePieceValueMg, AtaxxPieceValueMg, QuietQueenPieceValueMg,
    CannonPieceValueMg, JanggiCannonPieceValueMg, SoldierValueMg, HorseValueMg, ElephantValueMg, JanggiElephantValueMg, BannerValueMg,
    WazirValueMg, CommonerValueMg, CentaurValueMg, VALUE_ZERO,
    VALUE_ZERO, VALUE_ZERO, VALUE_ZERO, VALUE_ZERO, VALUE_ZERO,
    VALUE_ZERO, VALUE_ZERO, VALUE_ZERO, VALUE_ZERO, VALUE_ZERO,
    VALUE_ZERO, VALUE_ZERO, VALUE_ZERO, VALUE_ZERO, VALUE_ZERO,
    VALUE_ZERO, VALUE_ZERO, VALUE_ZERO, VALUE_ZERO, VALUE_ZERO,
    VALUE_ZERO, VALUE_ZERO, VALUE_ZERO },
  { VALUE_ZERO, PawnValueEg, KnightValueEg, BishopValueEg, RookValueEg, QueenValueEg,
    FersValueEg, AlfilValueEg, FersAlfilValueEg, SilverValueEg, AiwokValueEg, BersValueEg,
    ArchbishopValueMg, ChancellorValueEg, AmazonValueEg, KnibisValueMg, BiskniValueMg, KnirooValueEg, RookniValueEg,
    ShogiPawnValueEg, LanceValueEg, ShogiKnightValueEg, EuroShogiKnightValueEg, GoldValueEg, DragonHorseValueEg,
    ClobberPieceValueEg, BreakthroughPieceValueEg, ImmobilePieceValueEg, AtaxxPieceValueEg, QuietQueenPieceValueEg,
    CannonPieceValueEg, JanggiCannonPieceValueEg, SoldierValueEg, HorseValueEg, ElephantValueEg, JanggiElephantValueEg, BannerValueEg,
    WazirValueEg, CommonerValueEg, CentaurValueEg, VALUE_ZERO,
    VALUE_ZERO, VALUE_ZERO, VALUE_ZERO, VALUE_ZERO, VALUE_ZERO,
    VALUE_ZERO, VALUE_ZERO, VALUE_ZERO, VALUE_ZERO, VALUE_ZERO,
    VALUE_ZERO, VALUE_ZERO, VALUE_ZERO, VALUE_ZERO, VALUE_ZERO,
    VALUE_ZERO, VALUE_ZERO, VALUE_ZERO, VALUE_ZERO, VALUE_ZERO,
    VALUE_ZERO, VALUE_ZERO, VALUE_ZERO,
    VALUE_ZERO, PawnValueEg, KnightValueEg, BishopValueEg, RookValueEg, QueenValueEg,
    FersValueEg, AlfilValueEg, FersAlfilValueEg, SilverValueEg, AiwokValueEg, BersValueEg,
    ArchbishopValueMg, ChancellorValueEg, AmazonValueEg, KnibisValueMg, BiskniValueMg, KnirooValueEg, RookniValueEg,
    ShogiPawnValueEg, LanceValueEg, ShogiKnightValueEg, EuroShogiKnightValueEg, GoldValueEg, DragonHorseValueEg,
    ClobberPieceValueEg, BreakthroughPieceValueEg, ImmobilePieceValueEg, AtaxxPieceValueEg, QuietQueenPieceValueEg,
    CannonPieceValueEg, JanggiCannonPieceValueEg, SoldierValueEg, HorseValueEg, ElephantValueEg, JanggiElephantValueEg, BannerValueEg,
    WazirValueEg, CommonerValueEg, CentaurValueEg, VALUE_ZERO,
    VALUE_ZERO, VALUE_ZERO, VALUE_ZERO, VALUE_ZERO, VALUE_ZERO,
    VALUE_ZERO, VALUE_ZERO, VALUE_ZERO, VALUE_ZERO, VALUE_ZERO,
    VALUE_ZERO, VALUE_ZERO, VALUE_ZERO, VALUE_ZERO, VALUE_ZERO,
    VALUE_ZERO, VALUE_ZERO, VALUE_ZERO, VALUE_ZERO, VALUE_ZERO,
    VALUE_ZERO, VALUE_ZERO, VALUE_ZERO }
};

static_assert(   PieceValue[MG][PIECE_TYPE_NB + 1] == PawnValueMg
              && PieceValue[EG][PIECE_TYPE_NB + 1] == PawnValueEg, "PieceValue array broken");

typedef int Depth;

enum : int {
  DEPTH_QS_CHECKS     =  0,
  DEPTH_QS_NO_CHECKS  = -1,
  DEPTH_QS_RECAPTURES = -5,

  DEPTH_NONE   = -6,

  DEPTH_OFFSET = -7 // value used only for TT entry occupancy check
};

enum Square : int {
#ifdef LARGEBOARDS
  SQ_A1, SQ_B1, SQ_C1, SQ_D1, SQ_E1, SQ_F1, SQ_G1, SQ_H1, SQ_I1, SQ_J1, SQ_K1, SQ_L1,
  SQ_A2, SQ_B2, SQ_C2, SQ_D2, SQ_E2, SQ_F2, SQ_G2, SQ_H2, SQ_I2, SQ_J2, SQ_K2, SQ_L2,
  SQ_A3, SQ_B3, SQ_C3, SQ_D3, SQ_E3, SQ_F3, SQ_G3, SQ_H3, SQ_I3, SQ_J3, SQ_K3, SQ_L3,
  SQ_A4, SQ_B4, SQ_C4, SQ_D4, SQ_E4, SQ_F4, SQ_G4, SQ_H4, SQ_I4, SQ_J4, SQ_K4, SQ_L4,
  SQ_A5, SQ_B5, SQ_C5, SQ_D5, SQ_E5, SQ_F5, SQ_G5, SQ_H5, SQ_I5, SQ_J5, SQ_K5, SQ_L5,
  SQ_A6, SQ_B6, SQ_C6, SQ_D6, SQ_E6, SQ_F6, SQ_G6, SQ_H6, SQ_I6, SQ_J6, SQ_K6, SQ_L6,
  SQ_A7, SQ_B7, SQ_C7, SQ_D7, SQ_E7, SQ_F7, SQ_G7, SQ_H7, SQ_I7, SQ_J7, SQ_K7, SQ_L7,
  SQ_A8, SQ_B8, SQ_C8, SQ_D8, SQ_E8, SQ_F8, SQ_G8, SQ_H8, SQ_I8, SQ_J8, SQ_K8, SQ_L8,
  SQ_A9, SQ_B9, SQ_C9, SQ_D9, SQ_E9, SQ_F9, SQ_G9, SQ_H9, SQ_I9, SQ_J9, SQ_K9, SQ_L9,
  SQ_A10, SQ_B10, SQ_C10, SQ_D10, SQ_E10, SQ_F10, SQ_G10, SQ_H10, SQ_I10, SQ_J10, SQ_K10, SQ_L10,
#else
  SQ_A1, SQ_B1, SQ_C1, SQ_D1, SQ_E1, SQ_F1, SQ_G1, SQ_H1,
  SQ_A2, SQ_B2, SQ_C2, SQ_D2, SQ_E2, SQ_F2, SQ_G2, SQ_H2,
  SQ_A3, SQ_B3, SQ_C3, SQ_D3, SQ_E3, SQ_F3, SQ_G3, SQ_H3,
  SQ_A4, SQ_B4, SQ_C4, SQ_D4, SQ_E4, SQ_F4, SQ_G4, SQ_H4,
  SQ_A5, SQ_B5, SQ_C5, SQ_D5, SQ_E5, SQ_F5, SQ_G5, SQ_H5,
  SQ_A6, SQ_B6, SQ_C6, SQ_D6, SQ_E6, SQ_F6, SQ_G6, SQ_H6,
  SQ_A7, SQ_B7, SQ_C7, SQ_D7, SQ_E7, SQ_F7, SQ_G7, SQ_H7,
  SQ_A8, SQ_B8, SQ_C8, SQ_D8, SQ_E8, SQ_F8, SQ_G8, SQ_H8,
#endif
  SQ_NONE,

<<<<<<< HEAD
#ifdef LARGEBOARDS
  SQUARE_NB = 120,
  SQUARE_BIT_MASK = 127,
#else
  SQUARE_NB = 64,
  SQUARE_BIT_MASK = 63,
#endif
  SQ_MAX = SQUARE_NB - 1
=======
  SQUARE_ZERO = 0,
  SQUARE_NB   = 64
>>>>>>> 288a6044
};

enum Direction : int {
#ifdef LARGEBOARDS
  NORTH =  12,
#else
  NORTH =  8,
#endif
  EAST  =  1,
  SOUTH = -NORTH,
  WEST  = -EAST,

  NORTH_EAST = NORTH + EAST,
  SOUTH_EAST = SOUTH + EAST,
  SOUTH_WEST = SOUTH + WEST,
  NORTH_WEST = NORTH + WEST
};

enum File : int {
#ifdef LARGEBOARDS
  FILE_A, FILE_B, FILE_C, FILE_D, FILE_E, FILE_F, FILE_G, FILE_H, FILE_I, FILE_J, FILE_K, FILE_L,
#else
  FILE_A, FILE_B, FILE_C, FILE_D, FILE_E, FILE_F, FILE_G, FILE_H,
#endif
  FILE_NB,
  FILE_MAX = FILE_NB - 1
};

enum Rank : int {
#ifdef LARGEBOARDS
  RANK_1, RANK_2, RANK_3, RANK_4, RANK_5, RANK_6, RANK_7, RANK_8, RANK_9, RANK_10,
#else
  RANK_1, RANK_2, RANK_3, RANK_4, RANK_5, RANK_6, RANK_7, RANK_8,
#endif
  RANK_NB,
  RANK_MAX = RANK_NB - 1
};

// Keep track of what a move changes on the board (used by NNUE)
struct DirtyPiece {

  // Number of changed pieces
  int dirty_num;

  // Max 3 pieces can change in one move. A promotion with capture moves
  // both the pawn and the captured piece to SQ_NONE and the piece promoted
  // to from SQ_NONE to the capture square.
  Piece piece[3];

  // From and to squares, which may be SQ_NONE
  Square from[3];
  Square to[3];
};

/// Score enum stores a middlegame and an endgame value in a single integer (enum).
/// The least significant 16 bits are used to store the middlegame value and the
/// upper 16 bits are used to store the endgame value. We have to take care to
/// avoid left-shifting a signed int to avoid undefined behavior.
enum Score : int { SCORE_ZERO };

constexpr Score make_score(int mg, int eg) {
  return Score((int)((unsigned int)eg << 16) + mg);
}

/// Extracting the signed lower and upper 16 bits is not so trivial because
/// according to the standard a simple cast to short is implementation defined
/// and so is a right shift of a signed integer.
inline Value eg_value(Score s) {
  union { uint16_t u; int16_t s; } eg = { uint16_t(unsigned(s + 0x8000) >> 16) };
  return Value(eg.s);
}

inline Value mg_value(Score s) {
  union { uint16_t u; int16_t s; } mg = { uint16_t(unsigned(s)) };
  return Value(mg.s);
}

#define ENABLE_BIT_OPERATORS_ON(T)                                    \
inline T operator~ (T d) { return (T)~(int)d; }                       \
inline T operator| (T d1, T d2) { return (T)((int)d1 | (int)d2); }        \
inline T operator& (T d1, T d2) { return (T)((int)d1 & (int)d2); }        \
inline T operator^ (T d1, T d2) { return (T)((int)d1 ^ (int)d2); }        \
inline T& operator|= (T& d1, T d2) { return (T&)((int&)d1 |= (int)d2); }  \
inline T& operator&= (T& d1, T d2) { return (T&)((int&)d1 &= (int)d2); }  \
inline T& operator^= (T& d1, T d2) { return (T&)((int&)d1 ^= (int)d2); }

#define ENABLE_BASE_OPERATORS_ON(T)                                \
constexpr T operator+(T d1, int d2) { return T(int(d1) + d2); }    \
constexpr T operator-(T d1, int d2) { return T(int(d1) - d2); }    \
constexpr T operator-(T d) { return T(-int(d)); }                  \
inline T& operator+=(T& d1, int d2) { return d1 = d1 + d2; }       \
inline T& operator-=(T& d1, int d2) { return d1 = d1 - d2; }

#define ENABLE_INCR_OPERATORS_ON(T)                                \
inline T& operator++(T& d) { return d = T(int(d) + 1); }           \
inline T& operator--(T& d) { return d = T(int(d) - 1); }

#define ENABLE_FULL_OPERATORS_ON(T)                                \
ENABLE_BASE_OPERATORS_ON(T)                                        \
constexpr T operator*(int i, T d) { return T(i * int(d)); }        \
constexpr T operator*(T d, int i) { return T(int(d) * i); }        \
constexpr T operator/(T d, int i) { return T(int(d) / i); }        \
constexpr int operator/(T d1, T d2) { return int(d1) / int(d2); }  \
inline T& operator*=(T& d, int i) { return d = T(int(d) * i); }    \
inline T& operator/=(T& d, int i) { return d = T(int(d) / i); }

ENABLE_FULL_OPERATORS_ON(Value)
ENABLE_FULL_OPERATORS_ON(Direction)

ENABLE_INCR_OPERATORS_ON(Piece)
ENABLE_INCR_OPERATORS_ON(PieceType)
ENABLE_INCR_OPERATORS_ON(Square)
ENABLE_INCR_OPERATORS_ON(File)
ENABLE_INCR_OPERATORS_ON(Rank)
ENABLE_INCR_OPERATORS_ON(CheckCount)

ENABLE_BASE_OPERATORS_ON(Score)

ENABLE_BIT_OPERATORS_ON(RiderType)

#undef ENABLE_FULL_OPERATORS_ON
#undef ENABLE_INCR_OPERATORS_ON
#undef ENABLE_BASE_OPERATORS_ON
#undef ENABLE_BIT_OPERATORS_ON

/// Additional operators to add a Direction to a Square
constexpr Square operator+(Square s, Direction d) { return Square(int(s) + int(d)); }
constexpr Square operator-(Square s, Direction d) { return Square(int(s) - int(d)); }
inline Square& operator+=(Square& s, Direction d) { return s = s + d; }
inline Square& operator-=(Square& s, Direction d) { return s = s - d; }

/// Only declared but not defined. We don't want to multiply two scores due to
/// a very high risk of overflow. So user should explicitly convert to integer.
Score operator*(Score, Score) = delete;

/// Division of a Score must be handled separately for each term
inline Score operator/(Score s, int i) {
  return make_score(mg_value(s) / i, eg_value(s) / i);
}

/// Multiplication of a Score by an integer. We check for overflow in debug mode.
inline Score operator*(Score s, int i) {

  Score result = Score(int(s) * i);

  assert(eg_value(result) == (i * eg_value(s)));
  assert(mg_value(result) == (i * mg_value(s)));
  assert((i == 0) || (result / i) == s);

  return result;
}

/// Multiplication of a Score by a boolean
inline Score operator*(Score s, bool b) {
  return b ? s : SCORE_ZERO;
}

constexpr Color operator~(Color c) {
  return Color(c ^ BLACK); // Toggle color
}

constexpr Square flip_rank(Square s, Rank maxRank = RANK_8) { // Swap A1 <-> A8
  return Square(s + NORTH * (maxRank - 2 * (s / NORTH)));
}

constexpr Square flip_file(Square s, File maxFile = FILE_H) { // Swap A1 <-> H1
  return Square(s + maxFile - 2 * (s % NORTH));
}

constexpr Piece operator~(Piece pc) {
  return Piece(pc ^ PIECE_TYPE_NB);  // Swap color of piece B_KNIGHT <-> W_KNIGHT
}

constexpr CastlingRights operator&(Color c, CastlingRights cr) {
  return CastlingRights((c == WHITE ? WHITE_CASTLING : BLACK_CASTLING) & cr);
}

constexpr Value mate_in(int ply) {
  return VALUE_MATE - ply;
}

constexpr Value mated_in(int ply) {
  return -VALUE_MATE + ply;
}

constexpr Value convert_mate_value(Value v, int ply) {
  return  v ==  VALUE_MATE ? mate_in(ply)
        : v == -VALUE_MATE ? mated_in(ply)
        : v;
}

constexpr Square make_square(File f, Rank r) {
  return Square(r * FILE_NB + f);
}

constexpr Piece make_piece(Color c, PieceType pt) {
  return Piece((c << PIECE_TYPE_BITS) + pt);
}

constexpr PieceType type_of(Piece pc) {
  return PieceType(pc & (PIECE_TYPE_NB - 1));
}

inline Color color_of(Piece pc) {
  assert(pc != NO_PIECE);
  return Color(pc >> PIECE_TYPE_BITS);
}

constexpr bool is_ok(Square s) {
  return s >= SQ_A1 && s <= SQ_MAX;
}

constexpr File file_of(Square s) {
  return File(s % FILE_NB);
}

constexpr Rank rank_of(Square s) {
  return Rank(s / FILE_NB);
}

constexpr Rank relative_rank(Color c, Rank r, Rank maxRank = RANK_8) {
  return Rank(c == WHITE ? r : maxRank - r);
}

constexpr Rank relative_rank(Color c, Square s, Rank maxRank = RANK_8) {
  return relative_rank(c, rank_of(s), maxRank);
}

constexpr Square relative_square(Color c, Square s, Rank maxRank = RANK_8) {
  return make_square(file_of(s), relative_rank(c, s, maxRank));
}

constexpr Direction pawn_push(Color c) {
  return c == WHITE ? NORTH : SOUTH;
}

constexpr MoveType type_of(Move m) {
  return MoveType(m & (15 << (2 * SQUARE_BITS)));
}

constexpr Square to_sq(Move m) {
  return Square(m & SQUARE_BIT_MASK);
}

constexpr Square from_sq(Move m) {
  return type_of(m) == DROP ? SQ_NONE : Square((m >> SQUARE_BITS) & SQUARE_BIT_MASK);
}

inline int from_to(Move m) {
 return to_sq(m) + (from_sq(m) << SQUARE_BITS);
}

inline PieceType promotion_type(Move m) {
  return type_of(m) == PROMOTION ? PieceType((m >> (2 * SQUARE_BITS + MOVE_TYPE_BITS)) & (PIECE_TYPE_NB - 1)) : NO_PIECE_TYPE;
}

inline PieceType gating_type(Move m) {
  return PieceType((m >> (2 * SQUARE_BITS + MOVE_TYPE_BITS)) & (PIECE_TYPE_NB - 1));
}

inline Square gating_square(Move m) {
  return Square((m >> (2 * SQUARE_BITS + MOVE_TYPE_BITS + PIECE_TYPE_BITS)) & SQUARE_BIT_MASK);
}

inline bool is_gating(Move m) {
  return gating_type(m) && (type_of(m) == NORMAL || type_of(m) == CASTLING);
}

inline bool is_pass(Move m) {
  return type_of(m) == SPECIAL && from_sq(m) == to_sq(m);
}

constexpr Move make_move(Square from, Square to) {
  return Move((from << SQUARE_BITS) + to);
}

template<MoveType T>
inline Move make(Square from, Square to, PieceType pt = NO_PIECE_TYPE) {
  return Move((pt << (2 * SQUARE_BITS + MOVE_TYPE_BITS)) + T + (from << SQUARE_BITS) + to);
}

constexpr Move make_drop(Square to, PieceType pt_in_hand, PieceType pt_dropped) {
  return Move((pt_in_hand << (2 * SQUARE_BITS + MOVE_TYPE_BITS + PIECE_TYPE_BITS)) + (pt_dropped << (2 * SQUARE_BITS + MOVE_TYPE_BITS)) + DROP + to);
}

constexpr Move reverse_move(Move m) {
  return make_move(to_sq(m), from_sq(m));
}

template<MoveType T>
constexpr Move make_gating(Square from, Square to, PieceType pt, Square gate) {
  return Move((gate << (2 * SQUARE_BITS + MOVE_TYPE_BITS + PIECE_TYPE_BITS)) + (pt << (2 * SQUARE_BITS + MOVE_TYPE_BITS)) + T + (from << SQUARE_BITS) + to);
}

constexpr PieceType dropped_piece_type(Move m) {
  return PieceType((m >> (2 * SQUARE_BITS + MOVE_TYPE_BITS)) & (PIECE_TYPE_NB - 1));
}

constexpr PieceType in_hand_piece_type(Move m) {
  return PieceType((m >> (2 * SQUARE_BITS + MOVE_TYPE_BITS + PIECE_TYPE_BITS)) & (PIECE_TYPE_NB - 1));
}

inline bool is_ok(Move m) {
  return from_sq(m) != to_sq(m) || type_of(m) == PROMOTION || type_of(m) == SPECIAL; // Catch MOVE_NULL and MOVE_NONE
}

inline int dist(Direction d) {
  return std::abs(d % NORTH) < NORTH / 2 ? std::max(std::abs(d / NORTH), int(std::abs(d % NORTH)))
      : std::max(std::abs(d / NORTH) + 1, int(NORTH - std::abs(d % NORTH)));
}

/// Based on a congruential pseudo random number generator
constexpr Key make_key(uint64_t seed) {
  return seed * 6364136223846793005ULL + 1442695040888963407ULL;
}

#endif // #ifndef TYPES_H_INCLUDED

#include "tune.h" // Global visibility to tuning setup<|MERGE_RESOLUTION|>--- conflicted
+++ resolved
@@ -496,7 +496,7 @@
 #endif
   SQ_NONE,
 
-<<<<<<< HEAD
+  SQUARE_ZERO = 0,
 #ifdef LARGEBOARDS
   SQUARE_NB = 120,
   SQUARE_BIT_MASK = 127,
@@ -505,10 +505,6 @@
   SQUARE_BIT_MASK = 63,
 #endif
   SQ_MAX = SQUARE_NB - 1
-=======
-  SQUARE_ZERO = 0,
-  SQUARE_NB   = 64
->>>>>>> 288a6044
 };
 
 enum Direction : int {
