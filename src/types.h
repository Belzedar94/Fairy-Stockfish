/*
  Stockfish, a UCI chess playing engine derived from Glaurung 2.1
  Copyright (C) 2004-2021 The Stockfish developers (see AUTHORS file)

  Stockfish is free software: you can redistribute it and/or modify
  it under the terms of the GNU General Public License as published by
  the Free Software Foundation, either version 3 of the License, or
  (at your option) any later version.

  Stockfish is distributed in the hope that it will be useful,
  but WITHOUT ANY WARRANTY; without even the implied warranty of
  MERCHANTABILITY or FITNESS FOR A PARTICULAR PURPOSE.  See the
  GNU General Public License for more details.

  You should have received a copy of the GNU General Public License
  along with this program.  If not, see <http://www.gnu.org/licenses/>.
*/

#ifndef TYPES_H_INCLUDED
#define TYPES_H_INCLUDED

/// When compiling with provided Makefile (e.g. for Linux and OSX), configuration
/// is done automatically. To get started type 'make help'.
///
/// When Makefile is not used (e.g. with Microsoft Visual Studio) some switches
/// need to be set manually:
///
/// -DNDEBUG      | Disable debugging mode. Always use this for release.
///
/// -DNO_PREFETCH | Disable use of prefetch asm-instruction. You may need this to
///               | run on some very old machines.
///
/// -DUSE_POPCNT  | Add runtime support for use of popcnt asm-instruction. Works
///               | only in 64-bit mode and requires hardware with popcnt support.
///
/// -DUSE_PEXT    | Add runtime support for use of pext asm-instruction. Works
///               | only in 64-bit mode and requires hardware with pext support.

#include <cassert>
#include <cctype>
#include <cstdint>
#include <cstdlib>
#include <algorithm>

#if defined(_MSC_VER)
// Disable some silly and noisy warning from MSVC compiler
#pragma warning(disable: 4127) // Conditional expression is constant
#pragma warning(disable: 4146) // Unary minus operator applied to unsigned type
#pragma warning(disable: 4800) // Forcing value to bool 'true' or 'false'
#pragma comment(linker, "/STACK:8000000") // Use 8 MB stack size for MSVC
#pragma comment(lib, "advapi32.lib") // Fix linker error
#endif

/// Predefined macros hell:
///
/// __GNUC__           Compiler is gcc, Clang or Intel on Linux
/// __INTEL_COMPILER   Compiler is Intel
/// _MSC_VER           Compiler is MSVC or Intel on Windows
/// _WIN32             Building on Windows (any)
/// _WIN64             Building on Windows 64 bit

#if defined(__GNUC__ ) && (__GNUC__ < 9 || (__GNUC__ == 9 && __GNUC_MINOR__ <= 2)) && defined(_WIN32) && !defined(__clang__)
#define ALIGNAS_ON_STACK_VARIABLES_BROKEN
#endif

#define ASSERT_ALIGNED(ptr, alignment) assert(reinterpret_cast<uintptr_t>(ptr) % alignment == 0)

#if defined(_WIN64) && defined(_MSC_VER) // No Makefile used
#  include <intrin.h> // Microsoft header for _BitScanForward64()
#  define IS_64BIT
#endif

#if defined(USE_POPCNT) && (defined(__INTEL_COMPILER) || defined(_MSC_VER))
#  include <nmmintrin.h> // Intel and Microsoft header for _mm_popcnt_u64()
#endif

#if !defined(NO_PREFETCH) && (defined(__INTEL_COMPILER) || defined(_MSC_VER))
#  include <xmmintrin.h> // Intel and Microsoft header for _mm_prefetch()
#endif

#if defined(USE_PEXT)
#  include <immintrin.h> // Header for _pext_u64() intrinsic
#  ifdef LARGEBOARDS
#    define pext(b, m) (_pext_u64(b, m) ^ (_pext_u64(b >> 64, m >> 64) << popcount((m << 64) >> 64)))
#  else
#    define pext(b, m) _pext_u64(b, m)
#  endif
#else
#  define pext(b, m) 0
#endif

#ifdef USE_POPCNT
constexpr bool HasPopCnt = true;
#else
constexpr bool HasPopCnt = false;
#endif

#ifdef USE_PEXT
constexpr bool HasPext = true;
#else
constexpr bool HasPext = false;
#endif

#ifdef IS_64BIT
constexpr bool Is64Bit = true;
#else
constexpr bool Is64Bit = false;
#endif

typedef uint64_t Key;
#ifdef LARGEBOARDS
#if defined(__GNUC__) && defined(IS_64BIT)
typedef unsigned __int128 Bitboard;
#else
struct Bitboard {
    uint64_t b64[2];

    constexpr Bitboard() : b64 {0, 0} {}
    constexpr Bitboard(uint64_t i) : b64 {0, i} {}
    constexpr Bitboard(uint64_t hi, uint64_t lo) : b64 {hi, lo} {};

    constexpr operator bool() const {
        return b64[0] || b64[1];
    }

    constexpr operator long long unsigned () const {
        return b64[1];
    }

    constexpr operator unsigned() const {
        return b64[1];
    }

    constexpr Bitboard operator << (const unsigned int bits) const {
        return Bitboard(  bits >= 64 ? b64[1] << (bits - 64)
                        : bits == 0  ? b64[0]
                        : ((b64[0] << bits) | (b64[1] >> (64 - bits))),
                        bits >= 64 ? 0 : b64[1] << bits);
    }

    constexpr Bitboard operator >> (const unsigned int bits) const {
        return Bitboard(bits >= 64 ? 0 : b64[0] >> bits,
                          bits >= 64 ? b64[0] >> (bits - 64)
                        : bits == 0  ? b64[1]
                        : ((b64[1] >> bits) | (b64[0] << (64 - bits))));
    }

    constexpr Bitboard operator << (const int bits) const {
        return *this << unsigned(bits);
    }

    constexpr Bitboard operator >> (const int bits) const {
        return *this >> unsigned(bits);
    }

    constexpr bool operator == (const Bitboard y) const {
        return (b64[0] == y.b64[0]) && (b64[1] == y.b64[1]);
    }

    constexpr bool operator != (const Bitboard y) const {
        return !(*this == y);
    }

    inline Bitboard& operator |=(const Bitboard x) {
        b64[0] |= x.b64[0];
        b64[1] |= x.b64[1];
        return *this;
    }
    inline Bitboard& operator &=(const Bitboard x) {
        b64[0] &= x.b64[0];
        b64[1] &= x.b64[1];
        return *this;
    }
    inline Bitboard& operator ^=(const Bitboard x) {
        b64[0] ^= x.b64[0];
        b64[1] ^= x.b64[1];
        return *this;
    }

    constexpr Bitboard operator ~ () const {
        return Bitboard(~b64[0], ~b64[1]);
    }

    constexpr Bitboard operator | (const Bitboard x) const {
        return Bitboard(b64[0] | x.b64[0], b64[1] | x.b64[1]);
    }

    constexpr Bitboard operator & (const Bitboard x) const {
        return Bitboard(b64[0] & x.b64[0], b64[1] & x.b64[1]);
    }

    constexpr Bitboard operator ^ (const Bitboard x) const {
        return Bitboard(b64[0] ^ x.b64[0], b64[1] ^ x.b64[1]);
    }

    constexpr Bitboard operator - (const Bitboard x) const {
        return Bitboard(b64[0] - x.b64[0] - (b64[1] < x.b64[1]), b64[1] - x.b64[1]);
    }

    constexpr Bitboard operator - (const int x) const {
        return *this - Bitboard(x);
    }

    inline Bitboard operator * (const Bitboard x) const {
        uint64_t a_lo = (uint32_t)b64[1];
        uint64_t a_hi = b64[1] >> 32;
        uint64_t b_lo = (uint32_t)x.b64[1];
        uint64_t b_hi = x.b64[1] >> 32;

        uint64_t t1 = (a_hi * b_lo) + ((a_lo * b_lo) >> 32);
        uint64_t t2 = (a_lo * b_hi) + (t1 & 0xFFFFFFFF);

        return Bitboard(b64[0] * x.b64[1] + b64[1] * x.b64[0] + (a_hi * b_hi) + (t1 >> 32) + (t2 >> 32),
                        (t2 << 32) + (a_lo * b_lo & 0xFFFFFFFF));
   }
};
#endif
constexpr int SQUARE_BITS = 7;
#else
typedef uint64_t Bitboard;
constexpr int SQUARE_BITS = 6;
#endif

#ifdef ALLVARS
constexpr int MAX_MOVES = 4096;
#else
constexpr int MAX_MOVES = 1024;
#endif
constexpr int MAX_PLY   = 246;

/// A move needs 16 bits to be stored
///
/// bit  0- 5: destination square (from 0 to 63)
/// bit  6-11: origin square (from 0 to 63)
/// bit 12-13: promotion piece type - 2 (from KNIGHT-2 to QUEEN-2)
/// bit 14-15: special move flag: promotion (1), en passant (2), castling (3)
/// NOTE: en passant bit is set only when a pawn can be captured
///
/// Special cases are MOVE_NONE and MOVE_NULL. We can sneak these in because in
/// any normal move destination square is always different from origin square
/// while MOVE_NONE and MOVE_NULL have the same origin and destination square.

enum Move : int {
  MOVE_NONE,
  MOVE_NULL = 1 + (1 << SQUARE_BITS)
};

enum MoveType : int {
  NORMAL,
<<<<<<< HEAD
  ENPASSANT          = 1 << (2 * SQUARE_BITS),
  CASTLING           = 2 << (2 * SQUARE_BITS),
  PROMOTION          = 3 << (2 * SQUARE_BITS),
  DROP               = 4 << (2 * SQUARE_BITS),
  PIECE_PROMOTION    = 5 << (2 * SQUARE_BITS),
  PIECE_DEMOTION     = 6 << (2 * SQUARE_BITS),
  SPECIAL            = 7 << (2 * SQUARE_BITS),
=======
  PROMOTION = 1 << 14,
  EN_PASSANT = 2 << 14,
  CASTLING  = 3 << 14
>>>>>>> 70a818cb
};

constexpr int MOVE_TYPE_BITS = 4;

enum Color {
  WHITE, BLACK, COLOR_NB = 2
};

enum CastlingRights {
  NO_CASTLING,
  WHITE_OO,
  WHITE_OOO = WHITE_OO << 1,
  BLACK_OO  = WHITE_OO << 2,
  BLACK_OOO = WHITE_OO << 3,

  KING_SIDE      = WHITE_OO  | BLACK_OO,
  QUEEN_SIDE     = WHITE_OOO | BLACK_OOO,
  WHITE_CASTLING = WHITE_OO  | WHITE_OOO,
  BLACK_CASTLING = BLACK_OO  | BLACK_OOO,
  ANY_CASTLING   = WHITE_CASTLING | BLACK_CASTLING,

  CASTLING_RIGHT_NB = 16
};

enum CheckCount : int {
  CHECKS_0 = 0, CHECKS_NB = 11
};

enum MaterialCounting {
  NO_MATERIAL_COUNTING, JANGGI_MATERIAL, UNWEIGHTED_MATERIAL, WHITE_DRAW_ODDS, BLACK_DRAW_ODDS
};

enum CountingRule {
  NO_COUNTING, MAKRUK_COUNTING, ASEAN_COUNTING
};

enum EnclosingRule {
  NO_ENCLOSING, REVERSI, ATAXX
};

enum OptBool {
  NO_VALUE, VALUE_FALSE, VALUE_TRUE
};

enum Phase {
  PHASE_ENDGAME,
  PHASE_MIDGAME = 128,
  MG = 0, EG = 1, PHASE_NB = 2
};

enum ScaleFactor {
  SCALE_FACTOR_DRAW    = 0,
  SCALE_FACTOR_NORMAL  = 64,
  SCALE_FACTOR_MAX     = 128,
  SCALE_FACTOR_NONE    = 255
};

enum Bound {
  BOUND_NONE,
  BOUND_UPPER,
  BOUND_LOWER,
  BOUND_EXACT = BOUND_UPPER | BOUND_LOWER
};

enum Value : int {
  VALUE_ZERO      = 0,
  VALUE_DRAW      = 0,
  VALUE_KNOWN_WIN = 10000,
  VALUE_MATE      = 32000,
  XBOARD_VALUE_MATE = 200000,
  VALUE_INFINITE  = 32001,
  VALUE_NONE      = 32002,

  VALUE_TB_WIN_IN_MAX_PLY  =  VALUE_MATE - 2 * MAX_PLY,
  VALUE_TB_LOSS_IN_MAX_PLY = -VALUE_TB_WIN_IN_MAX_PLY,
  VALUE_MATE_IN_MAX_PLY  =  VALUE_MATE - MAX_PLY,
  VALUE_MATED_IN_MAX_PLY = -VALUE_MATE_IN_MAX_PLY,

  PawnValueMg   = 126,   PawnValueEg   = 208,
  KnightValueMg = 781,   KnightValueEg = 854,
  BishopValueMg = 825,   BishopValueEg = 915,
  RookValueMg   = 1276,  RookValueEg   = 1380,
  QueenValueMg  = 2538,  QueenValueEg  = 2682,
  FersValueMg              = 420,   FersValueEg              = 450,
  AlfilValueMg             = 350,   AlfilValueEg             = 330,
  FersAlfilValueMg         = 700,   FersAlfilValueEg         = 650,
  SilverValueMg            = 660,   SilverValueEg            = 640,
  AiwokValueMg             = 2300,  AiwokValueEg             = 2700,
  BersValueMg              = 1800,  BersValueEg              = 1900,
  ArchbishopValueMg        = 2200,  ArchbishopValueEg        = 2200,
  ChancellorValueMg        = 2300,  ChancellorValueEg        = 2600,
  AmazonValueMg            = 2700,  AmazonValueEg            = 2850,
  KnibisValueMg            = 1100,  KnibisValueEg            = 1200,
  BiskniValueMg            = 750,   BiskniValueEg            = 700,
  KnirooValueMg            = 1050,  KnirooValueEg            = 1250,
  RookniValueMg            = 800,   RookniValueEg            = 950,
  ShogiPawnValueMg         =  90,   ShogiPawnValueEg         = 100,
  LanceValueMg             = 400,   LanceValueEg             = 240,
  ShogiKnightValueMg       = 420,   ShogiKnightValueEg       = 290,
  EuroShogiKnightValueMg   = 500,   EuroShogiKnightValueEg   = 400,
  GoldValueMg              = 720,   GoldValueEg              = 700,
  DragonHorseValueMg       = 1550,  DragonHorseValueEg       = 1550,
  ClobberPieceValueMg      = 300,   ClobberPieceValueEg      = 300,
  BreakthroughPieceValueMg = 300,   BreakthroughPieceValueEg = 300,
  ImmobilePieceValueMg     = 50,    ImmobilePieceValueEg     = 50,
  AtaxxPieceValueMg        = 100,   AtaxxPieceValueEg        = 100,
  QuietQueenPieceValueMg   = 400,   QuietQueenPieceValueEg   = 400,
  CannonPieceValueMg       = 800,   CannonPieceValueEg       = 700,
  JanggiCannonPieceValueMg = 800,   JanggiCannonPieceValueEg = 600,
  SoldierValueMg           = 200,   SoldierValueEg           = 270,
  HorseValueMg             = 520,   HorseValueEg             = 800,
  ElephantValueMg          = 300,   ElephantValueEg          = 300,
  JanggiElephantValueMg    = 340,   JanggiElephantValueEg    = 350,
  BannerValueMg            = 3400,  BannerValueEg            = 3500,
  WazirValueMg             = 400,   WazirValueEg             = 350,
  CommonerValueMg          = 700,   CommonerValueEg          = 900,
  CentaurValueMg           = 1800,  CentaurValueEg           = 1900,
  Tempo = 28,

  MidgameLimit  = 15258, EndgameLimit  = 3915
};

constexpr int PIECE_TYPE_BITS = 6; // PIECE_TYPE_NB = pow(2, PIECE_TYPE_BITS)

enum PieceType {
  NO_PIECE_TYPE, PAWN, KNIGHT, BISHOP, ROOK, QUEEN,
  FERS, MET = FERS, ALFIL, FERS_ALFIL, SILVER, KHON = SILVER, AIWOK, BERS, DRAGON = BERS,
  ARCHBISHOP, CHANCELLOR, AMAZON, KNIBIS, BISKNI, KNIROO, ROOKNI,
  SHOGI_PAWN, LANCE, SHOGI_KNIGHT, EUROSHOGI_KNIGHT, GOLD, DRAGON_HORSE,
  CLOBBER_PIECE, BREAKTHROUGH_PIECE, IMMOBILE_PIECE, ATAXX_PIECE, QUIET_QUEEN, CANNON, JANGGI_CANNON,
  SOLDIER, HORSE, ELEPHANT, JANGGI_ELEPHANT, BANNER,
  WAZIR, COMMONER, CENTAUR, KING,
  ALL_PIECES = 0,
  FAIRY_PIECES = FERS,

  PIECE_TYPE_NB = 1 << PIECE_TYPE_BITS
};
static_assert(KING < PIECE_TYPE_NB, "KING exceeds PIECE_TYPE_NB.");
static_assert(PIECE_TYPE_BITS <= 6, "PIECE_TYPE uses more than 6 bit");
static_assert(!(PIECE_TYPE_NB & (PIECE_TYPE_NB - 1)), "PIECE_TYPE_NB is not a power of 2");

static_assert(2 * SQUARE_BITS + MOVE_TYPE_BITS + 2 * PIECE_TYPE_BITS <= 32, "Move encoding uses more than 32 bits");

enum Piece {
  NO_PIECE,
  PIECE_NB = 2 * PIECE_TYPE_NB
};

enum RiderType : int {
  NO_RIDER = 0,
  RIDER_BISHOP = 1 << 0,
  RIDER_ROOK_H = 1 << 1,
  RIDER_ROOK_V = 1 << 2,
  RIDER_CANNON_H = 1 << 3,
  RIDER_CANNON_V = 1 << 4,
  RIDER_HORSE = 1 << 5,
  RIDER_ELEPHANT = 1 << 6,
  RIDER_JANGGI_ELEPHANT = 1 << 7,
  HOPPING_RIDERS = RIDER_CANNON_H | RIDER_CANNON_V,
  ASYMMETRICAL_RIDERS = RIDER_HORSE | RIDER_JANGGI_ELEPHANT,
};

constexpr Value PieceValue[PHASE_NB][PIECE_NB] = {
  { VALUE_ZERO, PawnValueMg, KnightValueMg, BishopValueMg, RookValueMg, QueenValueMg,
    FersValueMg, AlfilValueMg, FersAlfilValueMg, SilverValueMg, AiwokValueMg, BersValueMg,
    ArchbishopValueMg, ChancellorValueMg, AmazonValueMg, KnibisValueMg, BiskniValueMg, KnirooValueMg, RookniValueMg,
    ShogiPawnValueMg, LanceValueMg, ShogiKnightValueMg, EuroShogiKnightValueMg, GoldValueMg, DragonHorseValueMg,
    ClobberPieceValueMg, BreakthroughPieceValueMg, ImmobilePieceValueMg, AtaxxPieceValueMg, QuietQueenPieceValueMg,
    CannonPieceValueMg, JanggiCannonPieceValueMg, SoldierValueMg, HorseValueMg, ElephantValueMg, JanggiElephantValueMg, BannerValueMg,
    WazirValueMg, CommonerValueMg, CentaurValueMg, VALUE_ZERO,
    VALUE_ZERO, VALUE_ZERO, VALUE_ZERO, VALUE_ZERO, VALUE_ZERO,
    VALUE_ZERO, VALUE_ZERO, VALUE_ZERO, VALUE_ZERO, VALUE_ZERO,
    VALUE_ZERO, VALUE_ZERO, VALUE_ZERO, VALUE_ZERO, VALUE_ZERO,
    VALUE_ZERO, VALUE_ZERO, VALUE_ZERO, VALUE_ZERO, VALUE_ZERO,
    VALUE_ZERO, VALUE_ZERO, VALUE_ZERO,
    VALUE_ZERO, PawnValueMg, KnightValueMg, BishopValueMg, RookValueMg, QueenValueMg,
    FersValueMg, AlfilValueMg, FersAlfilValueMg, SilverValueMg, AiwokValueMg, BersValueMg,
    ArchbishopValueMg, ChancellorValueMg, AmazonValueMg, KnibisValueMg, BiskniValueMg, KnirooValueMg, RookniValueMg,
    ShogiPawnValueMg, LanceValueMg, ShogiKnightValueMg, EuroShogiKnightValueMg, GoldValueMg, DragonHorseValueMg,
    ClobberPieceValueMg, BreakthroughPieceValueMg, ImmobilePieceValueMg, AtaxxPieceValueMg, QuietQueenPieceValueMg,
    CannonPieceValueMg, JanggiCannonPieceValueMg, SoldierValueMg, HorseValueMg, ElephantValueMg, JanggiElephantValueMg, BannerValueMg,
    WazirValueMg, CommonerValueMg, CentaurValueMg, VALUE_ZERO,
    VALUE_ZERO, VALUE_ZERO, VALUE_ZERO, VALUE_ZERO, VALUE_ZERO,
    VALUE_ZERO, VALUE_ZERO, VALUE_ZERO, VALUE_ZERO, VALUE_ZERO,
    VALUE_ZERO, VALUE_ZERO, VALUE_ZERO, VALUE_ZERO, VALUE_ZERO,
    VALUE_ZERO, VALUE_ZERO, VALUE_ZERO, VALUE_ZERO, VALUE_ZERO,
    VALUE_ZERO, VALUE_ZERO, VALUE_ZERO },
  { VALUE_ZERO, PawnValueEg, KnightValueEg, BishopValueEg, RookValueEg, QueenValueEg,
    FersValueEg, AlfilValueEg, FersAlfilValueEg, SilverValueEg, AiwokValueEg, BersValueEg,
    ArchbishopValueMg, ChancellorValueEg, AmazonValueEg, KnibisValueMg, BiskniValueMg, KnirooValueEg, RookniValueEg,
    ShogiPawnValueEg, LanceValueEg, ShogiKnightValueEg, EuroShogiKnightValueEg, GoldValueEg, DragonHorseValueEg,
    ClobberPieceValueEg, BreakthroughPieceValueEg, ImmobilePieceValueEg, AtaxxPieceValueEg, QuietQueenPieceValueEg,
    CannonPieceValueEg, JanggiCannonPieceValueEg, SoldierValueEg, HorseValueEg, ElephantValueEg, JanggiElephantValueEg, BannerValueEg,
    WazirValueEg, CommonerValueEg, CentaurValueEg, VALUE_ZERO,
    VALUE_ZERO, VALUE_ZERO, VALUE_ZERO, VALUE_ZERO, VALUE_ZERO,
    VALUE_ZERO, VALUE_ZERO, VALUE_ZERO, VALUE_ZERO, VALUE_ZERO,
    VALUE_ZERO, VALUE_ZERO, VALUE_ZERO, VALUE_ZERO, VALUE_ZERO,
    VALUE_ZERO, VALUE_ZERO, VALUE_ZERO, VALUE_ZERO, VALUE_ZERO,
    VALUE_ZERO, VALUE_ZERO, VALUE_ZERO,
    VALUE_ZERO, PawnValueEg, KnightValueEg, BishopValueEg, RookValueEg, QueenValueEg,
    FersValueEg, AlfilValueEg, FersAlfilValueEg, SilverValueEg, AiwokValueEg, BersValueEg,
    ArchbishopValueMg, ChancellorValueEg, AmazonValueEg, KnibisValueMg, BiskniValueMg, KnirooValueEg, RookniValueEg,
    ShogiPawnValueEg, LanceValueEg, ShogiKnightValueEg, EuroShogiKnightValueEg, GoldValueEg, DragonHorseValueEg,
    ClobberPieceValueEg, BreakthroughPieceValueEg, ImmobilePieceValueEg, AtaxxPieceValueEg, QuietQueenPieceValueEg,
    CannonPieceValueEg, JanggiCannonPieceValueEg, SoldierValueEg, HorseValueEg, ElephantValueEg, JanggiElephantValueEg, BannerValueEg,
    WazirValueEg, CommonerValueEg, CentaurValueEg, VALUE_ZERO,
    VALUE_ZERO, VALUE_ZERO, VALUE_ZERO, VALUE_ZERO, VALUE_ZERO,
    VALUE_ZERO, VALUE_ZERO, VALUE_ZERO, VALUE_ZERO, VALUE_ZERO,
    VALUE_ZERO, VALUE_ZERO, VALUE_ZERO, VALUE_ZERO, VALUE_ZERO,
    VALUE_ZERO, VALUE_ZERO, VALUE_ZERO, VALUE_ZERO, VALUE_ZERO,
    VALUE_ZERO, VALUE_ZERO, VALUE_ZERO }
};

static_assert(   PieceValue[MG][PIECE_TYPE_NB + 1] == PawnValueMg
              && PieceValue[EG][PIECE_TYPE_NB + 1] == PawnValueEg, "PieceValue array broken");

extern Value EvalPieceValue[PHASE_NB][PIECE_NB]; // variant piece values for evaluation
extern Value CapturePieceValue[PHASE_NB][PIECE_NB]; // variant piece values for captures/search

typedef int Depth;

enum : int {
  DEPTH_QS_CHECKS     =  0,
  DEPTH_QS_NO_CHECKS  = -1,
  DEPTH_QS_RECAPTURES = -5,

  DEPTH_NONE   = -6,

  DEPTH_OFFSET = -7 // value used only for TT entry occupancy check
};

enum Square : int {
#ifdef LARGEBOARDS
  SQ_A1, SQ_B1, SQ_C1, SQ_D1, SQ_E1, SQ_F1, SQ_G1, SQ_H1, SQ_I1, SQ_J1, SQ_K1, SQ_L1,
  SQ_A2, SQ_B2, SQ_C2, SQ_D2, SQ_E2, SQ_F2, SQ_G2, SQ_H2, SQ_I2, SQ_J2, SQ_K2, SQ_L2,
  SQ_A3, SQ_B3, SQ_C3, SQ_D3, SQ_E3, SQ_F3, SQ_G3, SQ_H3, SQ_I3, SQ_J3, SQ_K3, SQ_L3,
  SQ_A4, SQ_B4, SQ_C4, SQ_D4, SQ_E4, SQ_F4, SQ_G4, SQ_H4, SQ_I4, SQ_J4, SQ_K4, SQ_L4,
  SQ_A5, SQ_B5, SQ_C5, SQ_D5, SQ_E5, SQ_F5, SQ_G5, SQ_H5, SQ_I5, SQ_J5, SQ_K5, SQ_L5,
  SQ_A6, SQ_B6, SQ_C6, SQ_D6, SQ_E6, SQ_F6, SQ_G6, SQ_H6, SQ_I6, SQ_J6, SQ_K6, SQ_L6,
  SQ_A7, SQ_B7, SQ_C7, SQ_D7, SQ_E7, SQ_F7, SQ_G7, SQ_H7, SQ_I7, SQ_J7, SQ_K7, SQ_L7,
  SQ_A8, SQ_B8, SQ_C8, SQ_D8, SQ_E8, SQ_F8, SQ_G8, SQ_H8, SQ_I8, SQ_J8, SQ_K8, SQ_L8,
  SQ_A9, SQ_B9, SQ_C9, SQ_D9, SQ_E9, SQ_F9, SQ_G9, SQ_H9, SQ_I9, SQ_J9, SQ_K9, SQ_L9,
  SQ_A10, SQ_B10, SQ_C10, SQ_D10, SQ_E10, SQ_F10, SQ_G10, SQ_H10, SQ_I10, SQ_J10, SQ_K10, SQ_L10,
#else
  SQ_A1, SQ_B1, SQ_C1, SQ_D1, SQ_E1, SQ_F1, SQ_G1, SQ_H1,
  SQ_A2, SQ_B2, SQ_C2, SQ_D2, SQ_E2, SQ_F2, SQ_G2, SQ_H2,
  SQ_A3, SQ_B3, SQ_C3, SQ_D3, SQ_E3, SQ_F3, SQ_G3, SQ_H3,
  SQ_A4, SQ_B4, SQ_C4, SQ_D4, SQ_E4, SQ_F4, SQ_G4, SQ_H4,
  SQ_A5, SQ_B5, SQ_C5, SQ_D5, SQ_E5, SQ_F5, SQ_G5, SQ_H5,
  SQ_A6, SQ_B6, SQ_C6, SQ_D6, SQ_E6, SQ_F6, SQ_G6, SQ_H6,
  SQ_A7, SQ_B7, SQ_C7, SQ_D7, SQ_E7, SQ_F7, SQ_G7, SQ_H7,
  SQ_A8, SQ_B8, SQ_C8, SQ_D8, SQ_E8, SQ_F8, SQ_G8, SQ_H8,
#endif
  SQ_NONE,

  SQUARE_ZERO = 0,
#ifdef LARGEBOARDS
  SQUARE_NB = 120,
  SQUARE_BIT_MASK = 127,
#else
  SQUARE_NB = 64,
  SQUARE_BIT_MASK = 63,
#endif
  SQ_MAX = SQUARE_NB - 1,
  SQUARE_NB_CHESS = 64
};

enum Direction : int {
#ifdef LARGEBOARDS
  NORTH =  12,
#else
  NORTH =  8,
#endif
  EAST  =  1,
  SOUTH = -NORTH,
  WEST  = -EAST,

  NORTH_EAST = NORTH + EAST,
  SOUTH_EAST = SOUTH + EAST,
  SOUTH_WEST = SOUTH + WEST,
  NORTH_WEST = NORTH + WEST
};

enum File : int {
#ifdef LARGEBOARDS
  FILE_A, FILE_B, FILE_C, FILE_D, FILE_E, FILE_F, FILE_G, FILE_H, FILE_I, FILE_J, FILE_K, FILE_L,
#else
  FILE_A, FILE_B, FILE_C, FILE_D, FILE_E, FILE_F, FILE_G, FILE_H,
#endif
  FILE_NB,
  FILE_MAX = FILE_NB - 1
};

enum Rank : int {
#ifdef LARGEBOARDS
  RANK_1, RANK_2, RANK_3, RANK_4, RANK_5, RANK_6, RANK_7, RANK_8, RANK_9, RANK_10,
#else
  RANK_1, RANK_2, RANK_3, RANK_4, RANK_5, RANK_6, RANK_7, RANK_8,
#endif
  RANK_NB,
  RANK_MAX = RANK_NB - 1
};

// Keep track of what a move changes on the board (used by NNUE)
struct DirtyPiece {

  // Number of changed pieces
  int dirty_num;

  // Max 3 pieces can change in one move. A promotion with capture moves
  // both the pawn and the captured piece to SQ_NONE and the piece promoted
  // to from SQ_NONE to the capture square.
  Piece piece[3];

  // From and to squares, which may be SQ_NONE
  Square from[3];
  Square to[3];
};

/// Score enum stores a middlegame and an endgame value in a single integer (enum).
/// The least significant 16 bits are used to store the middlegame value and the
/// upper 16 bits are used to store the endgame value. We have to take care to
/// avoid left-shifting a signed int to avoid undefined behavior.
enum Score : int { SCORE_ZERO };

constexpr Score make_score(int mg, int eg) {
  return Score((int)((unsigned int)eg << 16) + mg);
}

/// Extracting the signed lower and upper 16 bits is not so trivial because
/// according to the standard a simple cast to short is implementation defined
/// and so is a right shift of a signed integer.
inline Value eg_value(Score s) {
  union { uint16_t u; int16_t s; } eg = { uint16_t(unsigned(s + 0x8000) >> 16) };
  return Value(eg.s);
}

inline Value mg_value(Score s) {
  union { uint16_t u; int16_t s; } mg = { uint16_t(unsigned(s)) };
  return Value(mg.s);
}

#define ENABLE_BIT_OPERATORS_ON(T)                                    \
inline T operator~ (T d) { return (T)~(int)d; }                       \
inline T operator| (T d1, T d2) { return (T)((int)d1 | (int)d2); }        \
inline T operator& (T d1, T d2) { return (T)((int)d1 & (int)d2); }        \
inline T operator^ (T d1, T d2) { return (T)((int)d1 ^ (int)d2); }        \
inline T& operator|= (T& d1, T d2) { return (T&)((int&)d1 |= (int)d2); }  \
inline T& operator&= (T& d1, T d2) { return (T&)((int&)d1 &= (int)d2); }  \
inline T& operator^= (T& d1, T d2) { return (T&)((int&)d1 ^= (int)d2); }

#define ENABLE_BASE_OPERATORS_ON(T)                                \
constexpr T operator+(T d1, int d2) { return T(int(d1) + d2); }    \
constexpr T operator-(T d1, int d2) { return T(int(d1) - d2); }    \
constexpr T operator-(T d) { return T(-int(d)); }                  \
inline T& operator+=(T& d1, int d2) { return d1 = d1 + d2; }       \
inline T& operator-=(T& d1, int d2) { return d1 = d1 - d2; }

#define ENABLE_INCR_OPERATORS_ON(T)                                \
inline T& operator++(T& d) { return d = T(int(d) + 1); }           \
inline T& operator--(T& d) { return d = T(int(d) - 1); }

#define ENABLE_FULL_OPERATORS_ON(T)                                \
ENABLE_BASE_OPERATORS_ON(T)                                        \
constexpr T operator*(int i, T d) { return T(i * int(d)); }        \
constexpr T operator*(T d, int i) { return T(int(d) * i); }        \
constexpr T operator/(T d, int i) { return T(int(d) / i); }        \
constexpr int operator/(T d1, T d2) { return int(d1) / int(d2); }  \
inline T& operator*=(T& d, int i) { return d = T(int(d) * i); }    \
inline T& operator/=(T& d, int i) { return d = T(int(d) / i); }

ENABLE_FULL_OPERATORS_ON(Value)
ENABLE_FULL_OPERATORS_ON(Direction)

ENABLE_INCR_OPERATORS_ON(Piece)
ENABLE_INCR_OPERATORS_ON(PieceType)
ENABLE_INCR_OPERATORS_ON(Square)
ENABLE_INCR_OPERATORS_ON(File)
ENABLE_INCR_OPERATORS_ON(Rank)
ENABLE_INCR_OPERATORS_ON(CheckCount)

ENABLE_BASE_OPERATORS_ON(Score)

ENABLE_BIT_OPERATORS_ON(RiderType)
ENABLE_BASE_OPERATORS_ON(RiderType)

#undef ENABLE_FULL_OPERATORS_ON
#undef ENABLE_INCR_OPERATORS_ON
#undef ENABLE_BASE_OPERATORS_ON
#undef ENABLE_BIT_OPERATORS_ON

/// Additional operators to add a Direction to a Square
constexpr Square operator+(Square s, Direction d) { return Square(int(s) + int(d)); }
constexpr Square operator-(Square s, Direction d) { return Square(int(s) - int(d)); }
inline Square& operator+=(Square& s, Direction d) { return s = s + d; }
inline Square& operator-=(Square& s, Direction d) { return s = s - d; }

/// Only declared but not defined. We don't want to multiply two scores due to
/// a very high risk of overflow. So user should explicitly convert to integer.
Score operator*(Score, Score) = delete;

/// Division of a Score must be handled separately for each term
inline Score operator/(Score s, int i) {
  return make_score(mg_value(s) / i, eg_value(s) / i);
}

/// Multiplication of a Score by an integer. We check for overflow in debug mode.
inline Score operator*(Score s, int i) {

  Score result = Score(int(s) * i);

  assert(eg_value(result) == (i * eg_value(s)));
  assert(mg_value(result) == (i * mg_value(s)));
  assert((i == 0) || (result / i) == s);

  return result;
}

/// Multiplication of a Score by a boolean
inline Score operator*(Score s, bool b) {
  return b ? s : SCORE_ZERO;
}

constexpr Color operator~(Color c) {
  return Color(c ^ BLACK); // Toggle color
}

constexpr Square flip_rank(Square s, Rank maxRank = RANK_8) { // Swap A1 <-> A8
  return Square(s + NORTH * (maxRank - 2 * (s / NORTH)));
}

constexpr Square flip_file(Square s, File maxFile = FILE_H) { // Swap A1 <-> H1
  return Square(s + maxFile - 2 * (s % NORTH));
}

constexpr Piece operator~(Piece pc) {
  return Piece(pc ^ PIECE_TYPE_NB);  // Swap color of piece B_KNIGHT <-> W_KNIGHT
}

constexpr CastlingRights operator&(Color c, CastlingRights cr) {
  return CastlingRights((c == WHITE ? WHITE_CASTLING : BLACK_CASTLING) & cr);
}

constexpr Value mate_in(int ply) {
  return VALUE_MATE - ply;
}

constexpr Value mated_in(int ply) {
  return -VALUE_MATE + ply;
}

constexpr Value convert_mate_value(Value v, int ply) {
  return  v ==  VALUE_MATE ? mate_in(ply)
        : v == -VALUE_MATE ? mated_in(ply)
        : v;
}

constexpr Square make_square(File f, Rank r) {
  return Square(r * FILE_NB + f);
}

constexpr Piece make_piece(Color c, PieceType pt) {
  return Piece((c << PIECE_TYPE_BITS) + pt);
}

constexpr PieceType type_of(Piece pc) {
  return PieceType(pc & (PIECE_TYPE_NB - 1));
}

inline Color color_of(Piece pc) {
  assert(pc != NO_PIECE);
  return Color(pc >> PIECE_TYPE_BITS);
}

constexpr bool is_ok(Square s) {
  return s >= SQ_A1 && s <= SQ_MAX;
}

constexpr File file_of(Square s) {
  return File(s % FILE_NB);
}

constexpr Rank rank_of(Square s) {
  return Rank(s / FILE_NB);
}

constexpr Rank relative_rank(Color c, Rank r, Rank maxRank = RANK_8) {
  return Rank(c == WHITE ? r : maxRank - r);
}

constexpr Rank relative_rank(Color c, Square s, Rank maxRank = RANK_8) {
  return relative_rank(c, rank_of(s), maxRank);
}

constexpr Square relative_square(Color c, Square s, Rank maxRank = RANK_8) {
  return make_square(file_of(s), relative_rank(c, s, maxRank));
}

constexpr Direction pawn_push(Color c) {
  return c == WHITE ? NORTH : SOUTH;
}

constexpr MoveType type_of(Move m) {
  return MoveType(m & (15 << (2 * SQUARE_BITS)));
}

constexpr Square to_sq(Move m) {
  return Square(m & SQUARE_BIT_MASK);
}

constexpr Square from_sq(Move m) {
  return type_of(m) == DROP ? SQ_NONE : Square((m >> SQUARE_BITS) & SQUARE_BIT_MASK);
}

inline int from_to(Move m) {
 return to_sq(m) + (from_sq(m) << SQUARE_BITS);
}

inline PieceType promotion_type(Move m) {
  return type_of(m) == PROMOTION ? PieceType((m >> (2 * SQUARE_BITS + MOVE_TYPE_BITS)) & (PIECE_TYPE_NB - 1)) : NO_PIECE_TYPE;
}

inline PieceType gating_type(Move m) {
  return PieceType((m >> (2 * SQUARE_BITS + MOVE_TYPE_BITS)) & (PIECE_TYPE_NB - 1));
}

inline Square gating_square(Move m) {
  return Square((m >> (2 * SQUARE_BITS + MOVE_TYPE_BITS + PIECE_TYPE_BITS)) & SQUARE_BIT_MASK);
}

inline bool is_gating(Move m) {
  return gating_type(m) && (type_of(m) == NORMAL || type_of(m) == CASTLING);
}

inline bool is_pass(Move m) {
  return type_of(m) == SPECIAL && from_sq(m) == to_sq(m);
}

constexpr Move make_move(Square from, Square to) {
  return Move((from << SQUARE_BITS) + to);
}

template<MoveType T>
inline Move make(Square from, Square to, PieceType pt = NO_PIECE_TYPE) {
  return Move((pt << (2 * SQUARE_BITS + MOVE_TYPE_BITS)) + T + (from << SQUARE_BITS) + to);
}

constexpr Move make_drop(Square to, PieceType pt_in_hand, PieceType pt_dropped) {
  return Move((pt_in_hand << (2 * SQUARE_BITS + MOVE_TYPE_BITS + PIECE_TYPE_BITS)) + (pt_dropped << (2 * SQUARE_BITS + MOVE_TYPE_BITS)) + DROP + to);
}

constexpr Move reverse_move(Move m) {
  return make_move(to_sq(m), from_sq(m));
}

template<MoveType T>
constexpr Move make_gating(Square from, Square to, PieceType pt, Square gate) {
  return Move((gate << (2 * SQUARE_BITS + MOVE_TYPE_BITS + PIECE_TYPE_BITS)) + (pt << (2 * SQUARE_BITS + MOVE_TYPE_BITS)) + T + (from << SQUARE_BITS) + to);
}

constexpr PieceType dropped_piece_type(Move m) {
  return PieceType((m >> (2 * SQUARE_BITS + MOVE_TYPE_BITS)) & (PIECE_TYPE_NB - 1));
}

constexpr PieceType in_hand_piece_type(Move m) {
  return PieceType((m >> (2 * SQUARE_BITS + MOVE_TYPE_BITS + PIECE_TYPE_BITS)) & (PIECE_TYPE_NB - 1));
}

inline bool is_ok(Move m) {
  return from_sq(m) != to_sq(m) || type_of(m) == PROMOTION || type_of(m) == SPECIAL; // Catch MOVE_NULL and MOVE_NONE
}

inline int dist(Direction d) {
  return std::abs(d % NORTH) < NORTH / 2 ? std::max(std::abs(d / NORTH), int(std::abs(d % NORTH)))
      : std::max(std::abs(d / NORTH) + 1, int(NORTH - std::abs(d % NORTH)));
}

/// Based on a congruential pseudo random number generator
constexpr Key make_key(uint64_t seed) {
  return seed * 6364136223846793005ULL + 1442695040888963407ULL;
}

#endif // #ifndef TYPES_H_INCLUDED

#include "tune.h" // Global visibility to tuning setup<|MERGE_RESOLUTION|>--- conflicted
+++ resolved
@@ -247,19 +247,13 @@
 
 enum MoveType : int {
   NORMAL,
-<<<<<<< HEAD
-  ENPASSANT          = 1 << (2 * SQUARE_BITS),
+  EN_PASSANT          = 1 << (2 * SQUARE_BITS),
   CASTLING           = 2 << (2 * SQUARE_BITS),
   PROMOTION          = 3 << (2 * SQUARE_BITS),
   DROP               = 4 << (2 * SQUARE_BITS),
   PIECE_PROMOTION    = 5 << (2 * SQUARE_BITS),
   PIECE_DEMOTION     = 6 << (2 * SQUARE_BITS),
   SPECIAL            = 7 << (2 * SQUARE_BITS),
-=======
-  PROMOTION = 1 << 14,
-  EN_PASSANT = 2 << 14,
-  CASTLING  = 3 << 14
->>>>>>> 70a818cb
 };
 
 constexpr int MOVE_TYPE_BITS = 4;
