--- conflicted
+++ resolved
@@ -318,89 +318,72 @@
     const Square ksq = pos.count<KING>(Us) ? pos.square<KING>(Us) : SQ_NONE;
     Bitboard target;
 
-<<<<<<< HEAD
-    if (Type == EVASIONS && more_than_one(pos.checkers() & ~pos.non_sliding_riders()))
-        goto kingMoves; // Double check, only a king move can save the day
-
-    target = Type == EVASIONS     ?  between_bb(ksq, lsb(pos.checkers()))
-           : Type == NON_EVASIONS ? ~pos.pieces( Us)
-           : Type == CAPTURES     ?  pos.pieces(~Us)
-                                  : ~pos.pieces(   ); // QUIETS || QUIET_CHECKS
-
-    if (Type == EVASIONS)
-    {
-        if (pos.checkers() & pos.non_sliding_riders())
-            target = ~pos.pieces(Us);
-        // Leaper attacks can not be blocked
-        Square checksq = lsb(pos.checkers());
-        if (LeaperAttacks[~Us][type_of(pos.piece_on(checksq))][checksq] & pos.square<KING>(Us))
-            target = pos.checkers();
-    }
-
-    target &= pos.board_bb();
-
-    moveList = generate_pawn_moves<Us, Type>(pos, moveList, target);
-    for (PieceType pt : pos.piece_types())
-        if (pt != PAWN && pt != KING)
-            moveList = generate_moves<Us, Checks>(pos, moveList, pt, target);
-    // generate drops
-    if (pos.piece_drops() && Type != CAPTURES && (pos.count_in_hand(Us, ALL_PIECES) > 0 || pos.two_boards()))
-        for (PieceType pt : pos.piece_types())
-            moveList = generate_drops<Us, Type>(pos, moveList, pt, target & ~pos.pieces(~Us));
-
-    // Castling with non-king piece
-    if (!pos.count<KING>(Us) && Type != CAPTURES && pos.can_castle(Us & ANY_CASTLING))
-    {
-        Square from = pos.castling_king_square(Us);
-        for(CastlingRights cr : { Us & KING_SIDE, Us & QUEEN_SIDE } )
-            if (!pos.castling_impeded(cr) && pos.can_castle(cr))
-                moveList = make_move_and_gating<CASTLING>(pos, moveList, Us, from, pos.castling_rook_square(cr));
-    }
-
-    // Special moves
-    if (pos.cambodian_moves() && pos.gates(Us))
-=======
     // Skip generating non-king moves when in double check
-    if (Type != EVASIONS || !more_than_one(pos.checkers()))
+    if (Type != EVASIONS || !more_than_one(pos.checkers() & ~pos.non_sliding_riders()))
     {
         target = Type == EVASIONS     ?  between_bb(ksq, lsb(pos.checkers()))
                : Type == NON_EVASIONS ? ~pos.pieces( Us)
                : Type == CAPTURES     ?  pos.pieces(~Us)
                                       : ~pos.pieces(   ); // QUIETS || QUIET_CHECKS
 
+        if (Type == EVASIONS)
+        {
+            if (pos.checkers() & pos.non_sliding_riders())
+                target = ~pos.pieces(Us);
+            // Leaper attacks can not be blocked
+            Square checksq = lsb(pos.checkers());
+            if (LeaperAttacks[~Us][type_of(pos.piece_on(checksq))][checksq] & pos.square<KING>(Us))
+                target = pos.checkers();
+        }
+
+        target &= pos.board_bb();
+
         moveList = generate_pawn_moves<Us, Type>(pos, moveList, target);
-        moveList = generate_moves<Us, KNIGHT, Checks>(pos, moveList, target);
-        moveList = generate_moves<Us, BISHOP, Checks>(pos, moveList, target);
-        moveList = generate_moves<Us,   ROOK, Checks>(pos, moveList, target);
-        moveList = generate_moves<Us,  QUEEN, Checks>(pos, moveList, target);
-    }
-    if (!Checks || pos.blockers_for_king(~Us) & ksq)
->>>>>>> 6b9a70ac
-    {
-        if (Type != CAPTURES && Type != EVASIONS && (pos.pieces(Us, KING) & pos.gates(Us)))
-        {
-            Square from = pos.square<KING>(Us);
-            Bitboard b = PseudoAttacks[WHITE][KNIGHT][from] & rank_bb(rank_of(from + (Us == WHITE ? NORTH : SOUTH)))
-                        & target & ~pos.pieces();
+        for (PieceType pt : pos.piece_types())
+            if (pt != PAWN && pt != KING)
+                moveList = generate_moves<Us, Checks>(pos, moveList, pt, target);
+        // generate drops
+        if (pos.piece_drops() && Type != CAPTURES && (pos.count_in_hand(Us, ALL_PIECES) > 0 || pos.two_boards()))
+            for (PieceType pt : pos.piece_types())
+                moveList = generate_drops<Us, Type>(pos, moveList, pt, target & ~pos.pieces(~Us));
+
+        // Castling with non-king piece
+        if (!pos.count<KING>(Us) && Type != CAPTURES && pos.can_castle(Us & ANY_CASTLING))
+        {
+            Square from = pos.castling_king_square(Us);
+            for(CastlingRights cr : { Us & KING_SIDE, Us & QUEEN_SIDE } )
+                if (!pos.castling_impeded(cr) && pos.can_castle(cr))
+                    moveList = make_move_and_gating<CASTLING>(pos, moveList, Us, from, pos.castling_rook_square(cr));
+        }
+
+        // Special moves
+        if (pos.cambodian_moves() && pos.gates(Us))
+        {
+            if (Type != CAPTURES && Type != EVASIONS && (pos.pieces(Us, KING) & pos.gates(Us)))
+            {
+                Square from = pos.square<KING>(Us);
+                Bitboard b = PseudoAttacks[WHITE][KNIGHT][from] & rank_bb(rank_of(from + (Us == WHITE ? NORTH : SOUTH)))
+                            & target & ~pos.pieces();
+                while (b)
+                    moveList = make_move_and_gating<SPECIAL>(pos, moveList, Us, from, pop_lsb(b));
+            }
+
+            Bitboard b = pos.pieces(Us, FERS) & pos.gates(Us);
             while (b)
-                moveList = make_move_and_gating<SPECIAL>(pos, moveList, Us, from, pop_lsb(b));
-        }
-
-        Bitboard b = pos.pieces(Us, FERS) & pos.gates(Us);
-        while (b)
-        {
-            Square from = pop_lsb(b);
-            Square to = from + 2 * (Us == WHITE ? NORTH : SOUTH);
-            if (is_ok(to) && (target & to))
-                moveList = make_move_and_gating<SPECIAL>(pos, moveList, Us, from, to);
-        }
-    }
-
-    // Workaround for passing: Execute a non-move with any piece
-    if (pos.pass() && !pos.count<KING>(Us) && pos.pieces(Us))
-        *moveList++ = make<SPECIAL>(lsb(pos.pieces(Us)), lsb(pos.pieces(Us)));
-
-kingMoves:
+            {
+                Square from = pop_lsb(b);
+                Square to = from + 2 * (Us == WHITE ? NORTH : SOUTH);
+                if (is_ok(to) && (target & to))
+                    moveList = make_move_and_gating<SPECIAL>(pos, moveList, Us, from, to);
+            }
+        }
+
+        // Workaround for passing: Execute a non-move with any piece
+        if (pos.pass() && !pos.count<KING>(Us) && pos.pieces(Us))
+            *moveList++ = make<SPECIAL>(lsb(pos.pieces(Us)), lsb(pos.pieces(Us)));
+    }
+
+    // King moves
     if (pos.count<KING>(Us) && (!Checks || pos.blockers_for_king(~Us) & ksq))
     {
         Bitboard b = (  (pos.attacks_from(Us, KING, ksq) & pos.pieces())
