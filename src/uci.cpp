--- conflicted
+++ resolved
@@ -202,26 +202,6 @@
          << "\nNodes/second    : " << 1000 * nodes / elapsed << endl;
   }
 
-<<<<<<< HEAD
-  // load() is called when engine receives the "load" command.
-  // The function reads variant configuration files.
-
-  void load(istringstream& is) {
-
-    string token;
-    while (is >> token)
-        Options["VariantPath"] = token;
-  }
-
-  // check() is called when engine receives the "check" command.
-  // The function reads variant configuration files and validates them.
-
-  void check(istringstream& is) {
-
-    string token;
-    while (is >> token)
-        variants.parse<true>(token);
-=======
   // The win rate model returns the probability (per mille) of winning given an eval
   // and a game-ply. The model fits rather accurately the LTC fishtest statistics.
   int win_rate_model(Value v, int ply) {
@@ -242,7 +222,26 @@
 
      // Return win rate in per mille (rounded to nearest)
      return int(0.5 + 1000 / (1 + std::exp((a - x) / b)));
->>>>>>> 11006880
+  }
+
+  // load() is called when engine receives the "load" command.
+  // The function reads variant configuration files.
+
+  void load(istringstream& is) {
+
+    string token;
+    while (is >> token)
+        Options["VariantPath"] = token;
+  }
+
+  // check() is called when engine receives the "check" command.
+  // The function reads variant configuration files and validates them.
+
+  void check(istringstream& is) {
+
+    string token;
+    while (is >> token)
+        variants.parse<true>(token);
   }
 
 } // namespace
