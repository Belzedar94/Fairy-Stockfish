/*
  Stockfish, a UCI chess playing engine derived from Glaurung 2.1
  Copyright (C) 2004-2008 Tord Romstad (Glaurung author)
  Copyright (C) 2008-2015 Marco Costalba, Joona Kiiski, Tord Romstad
  Copyright (C) 2015-2020 Marco Costalba, Joona Kiiski, Gary Linscott, Tord Romstad

  Stockfish is free software: you can redistribute it and/or modify
  it under the terms of the GNU General Public License as published by
  the Free Software Foundation, either version 3 of the License, or
  (at your option) any later version.

  Stockfish is distributed in the hope that it will be useful,
  but WITHOUT ANY WARRANTY; without even the implied warranty of
  MERCHANTABILITY or FITNESS FOR A PARTICULAR PURPOSE.  See the
  GNU General Public License for more details.

  You should have received a copy of the GNU General Public License
  along with this program.  If not, see <http://www.gnu.org/licenses/>.
*/

#ifndef BITBOARD_H_INCLUDED
#define BITBOARD_H_INCLUDED

#include <string>

#include "types.h"

namespace Bitbases {

void init();
bool probe(Square wksq, Square wpsq, Square bksq, Color us);

}

namespace Bitboards {

void init();
const std::string pretty(Bitboard b);

}

#ifdef LARGEBOARDS
constexpr Bitboard AllSquares = ((~Bitboard(0)) >> 8);
#else
constexpr Bitboard AllSquares = ~Bitboard(0);
#endif
#ifdef LARGEBOARDS
constexpr Bitboard DarkSquares = (Bitboard(0xAAA555AAA555AAULL) << 64) ^ Bitboard(0xA555AAA555AAA555ULL);
#else
constexpr Bitboard DarkSquares = 0xAA55AA55AA55AA55ULL;
#endif

#ifdef LARGEBOARDS
constexpr Bitboard FileABB = (Bitboard(0x00100100100100ULL) << 64) ^ Bitboard(0x1001001001001001ULL);
#else
constexpr Bitboard FileABB = 0x0101010101010101ULL;
#endif
constexpr Bitboard FileBBB = FileABB << 1;
constexpr Bitboard FileCBB = FileABB << 2;
constexpr Bitboard FileDBB = FileABB << 3;
constexpr Bitboard FileEBB = FileABB << 4;
constexpr Bitboard FileFBB = FileABB << 5;
constexpr Bitboard FileGBB = FileABB << 6;
constexpr Bitboard FileHBB = FileABB << 7;
#ifdef LARGEBOARDS
constexpr Bitboard FileIBB = FileABB << 8;
constexpr Bitboard FileJBB = FileABB << 9;
constexpr Bitboard FileKBB = FileABB << 10;
constexpr Bitboard FileLBB = FileABB << 11;
#endif


#ifdef LARGEBOARDS
constexpr Bitboard Rank1BB = 0xFFF;
#else
constexpr Bitboard Rank1BB = 0xFF;
#endif
constexpr Bitboard Rank2BB = Rank1BB << (FILE_NB * 1);
constexpr Bitboard Rank3BB = Rank1BB << (FILE_NB * 2);
constexpr Bitboard Rank4BB = Rank1BB << (FILE_NB * 3);
constexpr Bitboard Rank5BB = Rank1BB << (FILE_NB * 4);
constexpr Bitboard Rank6BB = Rank1BB << (FILE_NB * 5);
constexpr Bitboard Rank7BB = Rank1BB << (FILE_NB * 6);
constexpr Bitboard Rank8BB = Rank1BB << (FILE_NB * 7);
#ifdef LARGEBOARDS
constexpr Bitboard Rank9BB = Rank1BB << (FILE_NB * 8);
constexpr Bitboard Rank10BB = Rank1BB << (FILE_NB * 9);
#endif

constexpr Bitboard QueenSide   = FileABB | FileBBB | FileCBB | FileDBB;
constexpr Bitboard CenterFiles = FileCBB | FileDBB | FileEBB | FileFBB;
constexpr Bitboard KingSide    = FileEBB | FileFBB | FileGBB | FileHBB;
constexpr Bitboard Center      = (FileDBB | FileEBB) & (Rank4BB | Rank5BB);

constexpr Bitboard KingFlank[FILE_NB] = {
  QueenSide ^ FileDBB, QueenSide, QueenSide,
  CenterFiles, CenterFiles,
  KingSide, KingSide, KingSide ^ FileEBB
};

extern uint8_t PopCnt16[1 << 16];
extern uint8_t SquareDistance[SQUARE_NB][SQUARE_NB];

extern Bitboard SquareBB[SQUARE_NB];
extern Bitboard LineBB[SQUARE_NB][SQUARE_NB];
extern Bitboard PseudoAttacks[COLOR_NB][PIECE_TYPE_NB][SQUARE_NB];
extern Bitboard PseudoMoves[COLOR_NB][PIECE_TYPE_NB][SQUARE_NB];
extern Bitboard LeaperAttacks[COLOR_NB][PIECE_TYPE_NB][SQUARE_NB];
extern Bitboard LeaperMoves[COLOR_NB][PIECE_TYPE_NB][SQUARE_NB];
extern Bitboard SquareBB[SQUARE_NB];
extern Bitboard BoardSizeBB[FILE_NB][RANK_NB];
extern RiderType AttackRiderTypes[PIECE_TYPE_NB];
extern RiderType MoveRiderTypes[PIECE_TYPE_NB];

#ifdef LARGEBOARDS
int popcount(Bitboard b); // required for 128 bit pext
#endif

/// Magic holds all magic bitboards relevant data for a single square
struct Magic {
  Bitboard  mask;
  Bitboard  magic;
  Bitboard* attacks;
  unsigned  shift;

  // Compute the attack's index using the 'magic bitboards' approach
  unsigned index(Bitboard occupied) const {

    if (HasPext)
        return unsigned(pext(occupied, mask));

#ifndef LARGEBOARDS
    if (Is64Bit)
#endif
        return unsigned(((occupied & mask) * magic) >> shift);

    unsigned lo = unsigned(occupied) & unsigned(mask);
    unsigned hi = unsigned(occupied >> 32) & unsigned(mask >> 32);
    return (lo * unsigned(magic) ^ hi * unsigned(magic >> 32)) >> shift;
  }
};

extern Magic RookMagicsH[SQUARE_NB];
extern Magic RookMagicsV[SQUARE_NB];
extern Magic BishopMagics[SQUARE_NB];
extern Magic CannonMagicsH[SQUARE_NB];
extern Magic CannonMagicsV[SQUARE_NB];
extern Magic HorseMagics[SQUARE_NB];
extern Magic ElephantMagics[SQUARE_NB];
extern Magic JanggiElephantMagics[SQUARE_NB];

inline Bitboard square_bb(Square s) {
  assert(s >= SQ_A1 && s <= SQ_MAX);
  return SquareBB[s];
}

/// Overloads of bitwise operators between a Bitboard and a Square for testing
/// whether a given bit is set in a bitboard, and for setting and clearing bits.

inline Bitboard  operator&( Bitboard  b, Square s) { return b &  square_bb(s); }
inline Bitboard  operator|( Bitboard  b, Square s) { return b |  square_bb(s); }
inline Bitboard  operator^( Bitboard  b, Square s) { return b ^  square_bb(s); }
inline Bitboard& operator|=(Bitboard& b, Square s) { return b |= square_bb(s); }
inline Bitboard& operator^=(Bitboard& b, Square s) { return b ^= square_bb(s); }

inline Bitboard  operator-( Bitboard  b, Square s) { return b & ~square_bb(s); }
inline Bitboard& operator-=(Bitboard& b, Square s) { return b &= ~square_bb(s); }

inline Bitboard  operator&(Square s, Bitboard b) { return b & s; }
inline Bitboard  operator|(Square s, Bitboard b) { return b | s; }
inline Bitboard  operator^(Square s, Bitboard b) { return b ^ s; }

inline Bitboard  operator|(Square s, Square s2) { return square_bb(s) | square_bb(s2); }

constexpr bool more_than_one(Bitboard b) {
  return b & (b - 1);
}

<<<<<<< HEAD
/// board_size_bb() returns a bitboard representing all the squares
/// on a board with given size.

inline Bitboard board_size_bb(File f, Rank r) {
  return BoardSizeBB[f][r];
}

inline bool opposite_colors(Square s1, Square s2) {
  return bool(DarkSquares & s1) != bool(DarkSquares & s2);
=======
constexpr bool opposite_colors(Square s1, Square s2) {
  return (s1 + rank_of(s1) + s2 + rank_of(s2)) & 1;
>>>>>>> 7ed817d7
}


/// rank_bb() and file_bb() return a bitboard representing all the squares on
/// the given file or rank.

inline Bitboard rank_bb(Rank r) {
  return Rank1BB << (FILE_NB * r);
}

inline Bitboard rank_bb(Square s) {
  return rank_bb(rank_of(s));
}

inline Bitboard file_bb(File f) {
  return FileABB << f;
}

inline Bitboard file_bb(Square s) {
  return file_bb(file_of(s));
}


/// make_bitboard() returns a bitboard from a list of squares

constexpr Bitboard make_bitboard() { return 0; }

template<typename ...Squares>
constexpr Bitboard make_bitboard(Square s, Squares... squares) {
  return (Bitboard(1) << s) | make_bitboard(squares...);
}


/// shift() moves a bitboard one step along direction D

template<Direction D>
constexpr Bitboard shift(Bitboard b) {
  return  D == NORTH      ?  b                       << NORTH      : D == SOUTH      ?  b             >> NORTH
        : D == NORTH+NORTH?  b                       <<(2 * NORTH) : D == SOUTH+SOUTH?  b             >> (2 * NORTH)
        : D == EAST       ? (b & ~file_bb(FILE_MAX)) << EAST       : D == WEST       ? (b & ~FileABB) >> EAST
        : D == NORTH_EAST ? (b & ~file_bb(FILE_MAX)) << NORTH_EAST : D == NORTH_WEST ? (b & ~FileABB) << NORTH_WEST
        : D == SOUTH_EAST ? (b & ~file_bb(FILE_MAX)) >> NORTH_WEST : D == SOUTH_WEST ? (b & ~FileABB) >> NORTH_EAST
        : Bitboard(0);
}


/// shift() moves a bitboard one step along direction D (mainly for pawns)

constexpr Bitboard shift(Direction D, Bitboard b) {
  return  D == NORTH      ?  b                       << NORTH      : D == SOUTH      ?  b             >> NORTH
        : D == NORTH+NORTH?  b                       <<(2 * NORTH) : D == SOUTH+SOUTH?  b             >> (2 * NORTH)
        : D == EAST       ? (b & ~file_bb(FILE_MAX)) << EAST       : D == WEST       ? (b & ~FileABB) >> EAST
        : D == NORTH_EAST ? (b & ~file_bb(FILE_MAX)) << NORTH_EAST : D == NORTH_WEST ? (b & ~FileABB) << NORTH_WEST
        : D == SOUTH_EAST ? (b & ~file_bb(FILE_MAX)) >> NORTH_WEST : D == SOUTH_WEST ? (b & ~FileABB) >> NORTH_EAST
        : Bitboard(0);
}


/// pawn_attacks_bb() returns the squares attacked by pawns of the given color
/// from the squares in the given bitboard.

template<Color C>
constexpr Bitboard pawn_attacks_bb(Bitboard b) {
  return C == WHITE ? shift<NORTH_WEST>(b) | shift<NORTH_EAST>(b)
                    : shift<SOUTH_WEST>(b) | shift<SOUTH_EAST>(b);
}


/// pawn_double_attacks_bb() returns the squares doubly attacked by pawns of the
/// given color from the squares in the given bitboard.

template<Color C>
constexpr Bitboard pawn_double_attacks_bb(Bitboard b) {
  return C == WHITE ? shift<NORTH_WEST>(b) & shift<NORTH_EAST>(b)
                    : shift<SOUTH_WEST>(b) & shift<SOUTH_EAST>(b);
}


/// adjacent_files_bb() returns a bitboard representing all the squares on the
/// adjacent files of the given one.

inline Bitboard adjacent_files_bb(Square s) {
  return shift<EAST>(file_bb(s)) | shift<WEST>(file_bb(s));
}


/// between_bb() returns squares that are linearly between the given squares
/// If the given squares are not on a same file/rank/diagonal, return 0.

inline Bitboard between_bb(Square s1, Square s2) {
  return LineBB[s1][s2] & ( (AllSquares << (s1 +  (s1 < s2)))
                           ^(AllSquares << (s2 + !(s1 < s2))));
}

inline Bitboard between_bb(Square s1, Square s2, PieceType pt) {
  if (pt == HORSE)
      return PseudoAttacks[WHITE][WAZIR][s2] & PseudoAttacks[WHITE][FERS][s1];
  else if (pt == JANGGI_ELEPHANT)
      return  (PseudoAttacks[WHITE][WAZIR][s2] & PseudoAttacks[WHITE][ALFIL][s1])
            | (PseudoAttacks[WHITE][KNIGHT][s2] & PseudoAttacks[WHITE][FERS][s1]);
  else
      return between_bb(s1, s2);
}


/// forward_ranks_bb() returns a bitboard representing the squares on the ranks
/// in front of the given one, from the point of view of the given color. For instance,
/// forward_ranks_bb(BLACK, SQ_D3) will return the 16 squares on ranks 1 and 2.

inline Bitboard forward_ranks_bb(Color c, Square s) {
  return c == WHITE ? (AllSquares ^ Rank1BB) << FILE_NB * (rank_of(s) - RANK_1)
                    : (AllSquares ^ rank_bb(RANK_MAX)) >> FILE_NB * (RANK_MAX - rank_of(s));
}

inline Bitboard forward_ranks_bb(Color c, Rank r) {
  return c == WHITE ? (AllSquares ^ Rank1BB) << FILE_NB * (r - RANK_1)
                    : (AllSquares ^ rank_bb(RANK_MAX)) >> FILE_NB * (RANK_MAX - r);
}


/// promotion_zone_bb() returns a bitboard representing the squares on all the ranks
/// in front of and on the given relative rank, from the point of view of the given color.
/// For instance, promotion_zone_bb(BLACK, RANK_7) will return the 16 squares on ranks 1 and 2.

inline Bitboard promotion_zone_bb(Color c, Rank r, Rank maxRank) {
  return forward_ranks_bb(c, relative_rank(c, r, maxRank)) | rank_bb(relative_rank(c, r, maxRank));
}


/// forward_file_bb() returns a bitboard representing all the squares along the
/// line in front of the given one, from the point of view of the given color.

inline Bitboard forward_file_bb(Color c, Square s) {
  return forward_ranks_bb(c, s) & file_bb(s);
}


/// pawn_attack_span() returns a bitboard representing all the squares that can
/// be attacked by a pawn of the given color when it moves along its file,
/// starting from the given square.

inline Bitboard pawn_attack_span(Color c, Square s) {
  return forward_ranks_bb(c, s) & adjacent_files_bb(s);
}


/// passed_pawn_span() returns a bitboard which can be used to test if a pawn of
/// the given color and on the given square is a passed pawn.

inline Bitboard passed_pawn_span(Color c, Square s) {
  return forward_ranks_bb(c, s) & (adjacent_files_bb(s) | file_bb(s));
}


/// aligned() returns true if the squares s1, s2 and s3 are aligned either on a
/// straight or on a diagonal line.

inline bool aligned(Square s1, Square s2, Square s3) {
  return LineBB[s1][s2] & s3;
}


/// distance() functions return the distance between x and y, defined as the
/// number of steps for a king in x to reach y.

template<typename T1 = Square> inline int distance(Square x, Square y);
template<> inline int distance<File>(Square x, Square y) { return std::abs(file_of(x) - file_of(y)); }
template<> inline int distance<Rank>(Square x, Square y) { return std::abs(rank_of(x) - rank_of(y)); }
template<> inline int distance<Square>(Square x, Square y) { return SquareDistance[x][y]; }

template<class T> constexpr const T& clamp(const T& v, const T& lo, const T&  hi) {
  return v < lo ? lo : v > hi ? hi : v;
}


template<RiderType R>
inline Bitboard rider_attacks_bb(Square s, Bitboard occupied) {

  assert(R == RIDER_BISHOP || R == RIDER_ROOK_H || R == RIDER_ROOK_V || R == RIDER_CANNON_H || R == RIDER_CANNON_V
         || R == RIDER_HORSE || R == RIDER_ELEPHANT || R == RIDER_JANGGI_ELEPHANT);
  const Magic& m =  R == RIDER_ROOK_H ? RookMagicsH[s]
                  : R == RIDER_ROOK_V ? RookMagicsV[s]
                  : R == RIDER_CANNON_H ? CannonMagicsH[s]
                  : R == RIDER_CANNON_V ? CannonMagicsV[s]
                  : R == RIDER_HORSE ? HorseMagics[s]
                  : R == RIDER_ELEPHANT ? ElephantMagics[s]
                  : R == RIDER_JANGGI_ELEPHANT ? JanggiElephantMagics[s]
                  : BishopMagics[s];
  return m.attacks[m.index(occupied)];
}

/// attacks_bb() returns a bitboard representing all the squares attacked by a
/// piece of type Pt (bishop or rook) placed on 's'.

template<PieceType Pt>
inline Bitboard attacks_bb(Square s, Bitboard occupied) {

  assert(Pt == BISHOP || Pt == ROOK);
  return Pt == BISHOP ? rider_attacks_bb<RIDER_BISHOP>(s, occupied)
                      : rider_attacks_bb<RIDER_ROOK_H>(s, occupied) | rider_attacks_bb<RIDER_ROOK_V>(s, occupied);
}

inline Bitboard attacks_bb(Color c, PieceType pt, Square s, Bitboard occupied) {
  Bitboard b = LeaperAttacks[c][pt][s];
  if (AttackRiderTypes[pt] & RIDER_BISHOP)
      b |= rider_attacks_bb<RIDER_BISHOP>(s, occupied);
  if (AttackRiderTypes[pt] & RIDER_ROOK_H)
      b |= rider_attacks_bb<RIDER_ROOK_H>(s, occupied);
  if (AttackRiderTypes[pt] & RIDER_ROOK_V)
      b |= rider_attacks_bb<RIDER_ROOK_V>(s, occupied);
  if (AttackRiderTypes[pt] & RIDER_CANNON_H)
      b |= rider_attacks_bb<RIDER_CANNON_H>(s, occupied);
  if (AttackRiderTypes[pt] & RIDER_CANNON_V)
      b |= rider_attacks_bb<RIDER_CANNON_V>(s, occupied);
  if (AttackRiderTypes[pt] & RIDER_HORSE)
      b |= rider_attacks_bb<RIDER_HORSE>(s, occupied);
  if (AttackRiderTypes[pt] & RIDER_ELEPHANT)
      b |= rider_attacks_bb<RIDER_ELEPHANT>(s, occupied);
  if (AttackRiderTypes[pt] & RIDER_JANGGI_ELEPHANT)
      b |= rider_attacks_bb<RIDER_JANGGI_ELEPHANT>(s, occupied);
  return b & PseudoAttacks[c][pt][s];
}

inline Bitboard moves_bb(Color c, PieceType pt, Square s, Bitboard occupied) {
  Bitboard b = LeaperMoves[c][pt][s];
  if (MoveRiderTypes[pt] & RIDER_BISHOP)
      b |= rider_attacks_bb<RIDER_BISHOP>(s, occupied);
  if (MoveRiderTypes[pt] & RIDER_ROOK_H)
      b |= rider_attacks_bb<RIDER_ROOK_H>(s, occupied);
  if (MoveRiderTypes[pt] & RIDER_ROOK_V)
      b |= rider_attacks_bb<RIDER_ROOK_V>(s, occupied);
  if (MoveRiderTypes[pt] & RIDER_CANNON_H)
      b |= rider_attacks_bb<RIDER_CANNON_H>(s, occupied);
  if (MoveRiderTypes[pt] & RIDER_CANNON_V)
      b |= rider_attacks_bb<RIDER_CANNON_V>(s, occupied);
  if (MoveRiderTypes[pt] & RIDER_HORSE)
      b |= rider_attacks_bb<RIDER_HORSE>(s, occupied);
  if (MoveRiderTypes[pt] & RIDER_ELEPHANT)
      b |= rider_attacks_bb<RIDER_ELEPHANT>(s, occupied);
  if (MoveRiderTypes[pt] & RIDER_JANGGI_ELEPHANT)
      b |= rider_attacks_bb<RIDER_JANGGI_ELEPHANT>(s, occupied);
  return b & PseudoMoves[c][pt][s];
}


/// popcount() counts the number of non-zero bits in a bitboard

inline int popcount(Bitboard b) {

#ifndef USE_POPCNT

#ifdef LARGEBOARDS
  union { Bitboard bb; uint16_t u[8]; } v = { b };
  return  PopCnt16[v.u[0]] + PopCnt16[v.u[1]] + PopCnt16[v.u[2]] + PopCnt16[v.u[3]]
        + PopCnt16[v.u[4]] + PopCnt16[v.u[5]] + PopCnt16[v.u[6]] + PopCnt16[v.u[7]];
#else
  union { Bitboard bb; uint16_t u[4]; } v = { b };
  return PopCnt16[v.u[0]] + PopCnt16[v.u[1]] + PopCnt16[v.u[2]] + PopCnt16[v.u[3]];
#endif

#elif defined(_MSC_VER) || defined(__INTEL_COMPILER)

#ifdef LARGEBOARDS
  return (int)_mm_popcnt_u64(uint64_t(b >> 64)) + (int)_mm_popcnt_u64(uint64_t(b));
#else
  return (int)_mm_popcnt_u64(b);
#endif

#else // Assumed gcc or compatible compiler

#ifdef LARGEBOARDS
  return __builtin_popcountll(b >> 64) + __builtin_popcountll(b);
#else
  return __builtin_popcountll(b);
#endif

#endif
}


/// lsb() and msb() return the least/most significant bit in a non-zero bitboard

#if defined(__GNUC__)  // GCC, Clang, ICC

inline Square lsb(Bitboard b) {
  assert(b);
#ifdef LARGEBOARDS
  if (!(b << 64))
      return Square(__builtin_ctzll(b >> 64) + 64);
#endif
  return Square(__builtin_ctzll(b));
}

inline Square msb(Bitboard b) {
  assert(b);
#ifdef LARGEBOARDS
  if (b >> 64)
      return Square(int(SQUARE_BIT_MASK) ^ __builtin_clzll(b >> 64));
  return Square(int(SQUARE_BIT_MASK) ^ (__builtin_clzll(b) + 64));
#else
  return Square(int(SQUARE_BIT_MASK) ^ __builtin_clzll(b));
#endif
}

#elif defined(_MSC_VER)  // MSVC

#ifdef _WIN64  // MSVC, WIN64

inline Square lsb(Bitboard b) {
  assert(b);
  unsigned long idx;
#ifdef LARGEBOARDS
  if (uint64_t(b))
  {
      _BitScanForward64(&idx, uint64_t(b));
      return Square(idx);
  }
  else
  {
      _BitScanForward64(&idx, uint64_t(b >> 64));
      return Square(idx + 64);
  }
#else
  _BitScanForward64(&idx, b);
  return (Square) idx;
#endif
}

inline Square msb(Bitboard b) {
  assert(b);
  unsigned long idx;
#ifdef LARGEBOARDS
  if (b >> 64)
  {
      _BitScanReverse64(&idx, uint64_t(b >> 64));
      return Square(idx + 64);
  }
  else
  {
      _BitScanReverse64(&idx, uint64_t(b));
      return Square(idx);
  }
#else
  _BitScanReverse64(&idx, b);
  return (Square) idx;
#endif
}

#else  // MSVC, WIN32

inline Square lsb(Bitboard b) {
  assert(b);
  unsigned long idx;

#ifdef LARGEBOARDS
  if (b << 96) {
      _BitScanForward(&idx, uint32_t(b));
      return Square(idx);
  } else if (b << 64) {
      _BitScanForward(&idx, uint32_t(b >> 32));
      return Square(idx + 32);
  } else if (b << 32) {
      _BitScanForward(&idx, uint32_t(b >> 64));
      return Square(idx + 64);
  } else {
      _BitScanForward(&idx, uint32_t(b >> 96));
      return Square(idx + 96);
  }
#else
  if (b & 0xffffffff) {
      _BitScanForward(&idx, uint32_t(b));
      return Square(idx);
  } else {
      _BitScanForward(&idx, uint32_t(b >> 32));
      return Square(idx + 32);
  }
#endif
}

inline Square msb(Bitboard b) {
  assert(b);
  unsigned long idx;

#ifdef LARGEBOARDS
  if (b >> 96) {
      _BitScanReverse(&idx, uint32_t(b >> 96));
      return Square(idx + 96);
  } else if (b >> 64) {
      _BitScanReverse(&idx, uint32_t(b >> 64));
      return Square(idx + 64);
  } else
#endif
  if (b >> 32) {
      _BitScanReverse(&idx, uint32_t(b >> 32));
      return Square(idx + 32);
  } else {
      _BitScanReverse(&idx, uint32_t(b));
      return Square(idx);
  }
}

#endif

#else  // Compiler is neither GCC nor MSVC compatible

#error "Compiler not supported."

#endif


/// pop_lsb() finds and clears the least significant bit in a non-zero bitboard

inline Square pop_lsb(Bitboard* b) {
  const Square s = lsb(*b);
  *b &= *b - 1;
  return s;
}


/// frontmost_sq() returns the most advanced square for the given color
inline Square frontmost_sq(Color c, Bitboard b) {
  return c == WHITE ? msb(b) : lsb(b);
}

#endif // #ifndef BITBOARD_H_INCLUDED<|MERGE_RESOLUTION|>--- conflicted
+++ resolved
@@ -176,7 +176,6 @@
   return b & (b - 1);
 }
 
-<<<<<<< HEAD
 /// board_size_bb() returns a bitboard representing all the squares
 /// on a board with given size.
 
@@ -184,12 +183,8 @@
   return BoardSizeBB[f][r];
 }
 
-inline bool opposite_colors(Square s1, Square s2) {
-  return bool(DarkSquares & s1) != bool(DarkSquares & s2);
-=======
 constexpr bool opposite_colors(Square s1, Square s2) {
   return (s1 + rank_of(s1) + s2 + rank_of(s2)) & 1;
->>>>>>> 7ed817d7
 }
 
 
