--- conflicted
+++ resolved
@@ -735,46 +735,28 @@
     }
     else
     {
-<<<<<<< HEAD
-        ss->staticEval = eval =
-        (ss-1)->currentMove != MOVE_NULL ? evaluate(pos)
-                                         : -(ss-1)->staticEval + 2 * Eval::tempo_value(pos);
-=======
         if ((ss-1)->currentMove != MOVE_NULL)
         {
             int p = (ss-1)->statScore;
             int bonus = p > 0 ? (-p - 2500) / 512 :
                         p < 0 ? (-p + 2500) / 512 : 0;
->>>>>>> 738a6dfd
 
             pureStaticEval = evaluate(pos);
             ss->staticEval = eval = pureStaticEval + bonus;
         }
         else
-            ss->staticEval = eval = pureStaticEval = -(ss-1)->staticEval + 2 * Eval::Tempo;
+            ss->staticEval = eval = pureStaticEval = -(ss-1)->staticEval + 2 * Eval::tempo_value(pos);
 
         tte->save(posKey, VALUE_NONE, BOUND_NONE, DEPTH_NONE, MOVE_NONE, pureStaticEval);
     }
 
     // Step 7. Razoring (~2 Elo)
-<<<<<<< HEAD
-    if (  !PvNode
-        && depth < 3 * ONE_PLY
+    if (   depth < 2 * ONE_PLY
         && !pos.must_capture()
         && !pos.capture_the_flag_piece()
         && !pos.max_check_count()
-        && eval <= alpha - RazorMargin[depth / ONE_PLY])
-    {
-        Value ralpha = alpha - (depth >= 2 * ONE_PLY) * RazorMargin[depth / ONE_PLY];
-        Value v = qsearch<NonPV>(pos, ss, ralpha, ralpha+1);
-        if (depth < 2 * ONE_PLY || v <= ralpha)
-            return v;
-    }
-=======
-    if (   depth < 2 * ONE_PLY
         && eval <= alpha - RazorMargin)
         return qsearch<NT>(pos, ss, alpha, beta);
->>>>>>> 738a6dfd
 
     improving =   ss->staticEval >= (ss-2)->staticEval
                || (ss-2)->staticEval == VALUE_NONE;
@@ -808,11 +790,7 @@
         assert(eval - beta >= 0);
 
         // Null move dynamic reduction based on depth and value
-<<<<<<< HEAD
-        Depth R = ((823 - 150 * !pos.checking_permitted() + 67 * depth / ONE_PLY) / 256 + std::min((eval - beta) / PawnValueMg, 3)) * ONE_PLY;
-=======
-        Depth R = ((823 + 67 * depth / ONE_PLY) / 256 + std::min(int(eval - beta) / 200, 3)) * ONE_PLY;
->>>>>>> 738a6dfd
+        Depth R = ((823 - 150 * !pos.checking_permitted() + 67 * depth / ONE_PLY) / 256 + std::min(int(eval - beta) / 200, 3)) * ONE_PLY;
 
         ss->currentMove = MOVE_NULL;
         ss->continuationHistory = &thisThread->continuationHistory[NO_PIECE][0];
@@ -1052,25 +1030,11 @@
       {
           Depth r = reduction<PvNode>(improving, depth, moveCount);
 
-<<<<<<< HEAD
-          if (captureOrPromotion || (pos.must_capture() && MoveList<CAPTURES>(pos).size())) // (~5 Elo)
-          {
-              // Decrease reduction by comparing opponent's stat score
-              if ((ss-1)->statScore < 0)
-                  r -= ONE_PLY;
-          }
-          else
-          {
-              // Decrease reduction if opponent's move count is high (~5 Elo)
-              if ((ss-1)->moveCount > 15)
-                  r -= ONE_PLY;
-=======
           // Decrease reduction if opponent's move count is high (~10 Elo)
           if ((ss-1)->moveCount > 15)
               r -= ONE_PLY;
->>>>>>> 738a6dfd
-
-          if (!captureOrPromotion)
+
+          if (!captureOrPromotion && !(pos.must_capture() && MoveList<CAPTURES>(pos).size()))
           {
               // Decrease reduction for exact PV nodes (~0 Elo)
               if (pvExact)
