/*
  Stockfish, a UCI chess playing engine derived from Glaurung 2.1
  Copyright (C) 2004-2008 Tord Romstad (Glaurung author)
  Copyright (C) 2008-2015 Marco Costalba, Joona Kiiski, Tord Romstad
  Copyright (C) 2015-2020 Marco Costalba, Joona Kiiski, Gary Linscott, Tord Romstad

  Stockfish is free software: you can redistribute it and/or modify
  it under the terms of the GNU General Public License as published by
  the Free Software Foundation, either version 3 of the License, or
  (at your option) any later version.

  Stockfish is distributed in the hope that it will be useful,
  but WITHOUT ANY WARRANTY; without even the implied warranty of
  MERCHANTABILITY or FITNESS FOR A PARTICULAR PURPOSE.  See the
  GNU General Public License for more details.

  You should have received a copy of the GNU General Public License
  along with this program.  If not, see <http://www.gnu.org/licenses/>.
*/

#include <algorithm>
#include <cassert>
#include <cmath>
#include <cstring>   // For std::memset
#include <iostream>
#include <sstream>

#include "evaluate.h"
#include "misc.h"
#include "movegen.h"
#include "movepick.h"
#include "partner.h"
#include "position.h"
#include "search.h"
#include "thread.h"
#include "timeman.h"
#include "tt.h"
#include "uci.h"
#include "syzygy/tbprobe.h"

namespace Search {

  LimitsType Limits;
}

namespace Tablebases {

  int Cardinality;
  bool RootInTB;
  bool UseRule50;
  Depth ProbeDepth;
}

namespace TB = Tablebases;

using std::string;
using Eval::evaluate;
using namespace Search;

namespace {

  // Different node types, used as a template parameter
  enum NodeType { NonPV, PV };

  constexpr uint64_t ttHitAverageWindow     = 4096;
  constexpr uint64_t ttHitAverageResolution = 1024;

  // Razor and futility margins
  constexpr int RazorMargin = 531;
  Value futility_margin(Depth d, bool improving) {
    return Value(217 * (d - improving));
  }

  // Reductions lookup table, initialized at startup
  int Reductions[MAX_MOVES]; // [depth or moveNumber]

  Depth reduction(bool i, Depth d, int mn) {
    int r = Reductions[d] * Reductions[mn];
    return (r + 511) / 1024 + (!i && r > 1007);
  }

  constexpr int futility_move_count(bool improving, Depth depth) {
    return (4 + depth * depth) / (2 - improving);
  }

  // History and stats update bonus, based on depth
  int stat_bonus(Depth d) {
    return d > 15 ? -8 : 19 * d * d + 155 * d - 132;
  }

  // Add a small random component to draw evaluations to avoid 3fold-blindness
  Value value_draw(Thread* thisThread) {
    return VALUE_DRAW + Value(2 * (thisThread->nodes & 1) - 1);
  }

  // Skill structure is used to implement strength limit
  struct Skill {
    explicit Skill(int l) : level(l) {}
    bool enabled() const { return level < 20; }
    bool time_to_pick(Depth depth) const { return depth == 1 + std::max(level, 0); }
    Move pick_best(size_t multiPV);

    int level;
    Move best = MOVE_NONE;
  };

  // Breadcrumbs are used to mark nodes as being searched by a given thread
  struct Breadcrumb {
    std::atomic<Thread*> thread;
    std::atomic<Key> key;
  };
  std::array<Breadcrumb, 1024> breadcrumbs;

  // ThreadHolding structure keeps track of which thread left breadcrumbs at the given
  // node for potential reductions. A free node will be marked upon entering the moves
  // loop by the constructor, and unmarked upon leaving that loop by the destructor.
  struct ThreadHolding {
    explicit ThreadHolding(Thread* thisThread, Key posKey, int ply) {
       location = ply < 8 ? &breadcrumbs[posKey & (breadcrumbs.size() - 1)] : nullptr;
       otherThread = false;
       owning = false;
       if (location)
       {
          // See if another already marked this location, if not, mark it ourselves
          Thread* tmp = (*location).thread.load(std::memory_order_relaxed);
          if (tmp == nullptr)
          {
              (*location).thread.store(thisThread, std::memory_order_relaxed);
              (*location).key.store(posKey, std::memory_order_relaxed);
              owning = true;
          }
          else if (   tmp != thisThread
                   && (*location).key.load(std::memory_order_relaxed) == posKey)
              otherThread = true;
       }
    }

    ~ThreadHolding() {
       if (owning) // Free the marked location
           (*location).thread.store(nullptr, std::memory_order_relaxed);
    }

    bool marked() { return otherThread; }

    private:
    Breadcrumb* location;
    bool otherThread, owning;
  };

  template <NodeType NT>
  Value search(Position& pos, Stack* ss, Value alpha, Value beta, Depth depth, bool cutNode);

  template <NodeType NT>
  Value qsearch(Position& pos, Stack* ss, Value alpha, Value beta, Depth depth = 0);

  Value value_to_tt(Value v, int ply);
  Value value_from_tt(Value v, int ply, int r50c);
  void update_pv(Move* pv, Move move, Move* childPv);
  void update_continuation_histories(Stack* ss, Piece pc, Square to, int bonus);
  void update_quiet_stats(const Position& pos, Stack* ss, Move move, int bonus, int depth);
  void update_all_stats(const Position& pos, Stack* ss, Move bestMove, Value bestValue, Value beta, Square prevSq,
                        Move* quietsSearched, int quietCount, Move* capturesSearched, int captureCount, Depth depth);

  // perft() is our utility to verify move generation. All the leaf nodes up
  // to the given depth are generated and counted, and the sum is returned.
  template<bool Root>
  uint64_t perft(Position& pos, Depth depth) {

    StateInfo st;
    uint64_t cnt, nodes = 0;
    const bool leaf = (depth == 2);

    for (const auto& m : MoveList<LEGAL>(pos))
    {
        assert(pos.pseudo_legal(m));
        if (Root && depth <= 1)
            cnt = 1, nodes++;
        else
        {
            pos.do_move(m, st);
            cnt = leaf ? MoveList<LEGAL>(pos).size() : perft<false>(pos, depth - 1);
            nodes += cnt;
            pos.undo_move(m);
        }
        if (Root)
            sync_cout << UCI::move(pos, m) << ": " << cnt << sync_endl;
    }
    return nodes;
  }

} // namespace


/// Search::init() is called at startup to initialize various lookup tables

void Search::init() {

  for (int i = 1; i < MAX_MOVES; ++i)
      Reductions[i] = int((24.8 + std::log(Threads.size())) * std::log(i));
}


/// Search::clear() resets search state to its initial value

void Search::clear() {

  Threads.main()->wait_for_search_finished();

  Time.availableNodes = 0;
  TT.clear();
  Threads.clear();
  Tablebases::init(Options["SyzygyPath"]); // Free mapped files
}


/// MainThread::search() is started when the program receives the UCI 'go'
/// command. It searches from the root position and outputs the "bestmove".

void MainThread::search() {

  if (Limits.perft)
  {
      nodes = perft<true>(rootPos, Limits.perft);
      sync_cout << "\nNodes searched: " << nodes << "\n" << sync_endl;
      return;
  }

  Color us = rootPos.side_to_move();
  Time.init(rootPos, Limits, us, rootPos.game_ply());
  TT.new_search();

  if (rootMoves.empty() || (Options["Protocol"] == "xboard" && rootPos.is_optional_game_end()))
  {
      rootMoves.emplace_back(MOVE_NONE);
      Value variantResult;
      Value result =  rootPos.is_game_end(variantResult) ? variantResult
                    : rootPos.checkers()                 ? rootPos.checkmate_value()
                                                         : rootPos.stalemate_value();
      if (Options["Protocol"] == "xboard")
      {
          // rotate MOVE_NONE to front (for optional game end)
          std::rotate(rootMoves.rbegin(), rootMoves.rbegin() + 1, rootMoves.rend());
          sync_cout << (  result == VALUE_DRAW ? "1/2-1/2 {Draw}"
                        : (rootPos.side_to_move() == BLACK ? -result : result) == VALUE_MATE ? "1-0 {White wins}"
                        : "0-1 {Black wins}")
                    << sync_endl;
      }
      else
      sync_cout << "info depth 0 score "
                << UCI::value(result)
                << sync_endl;
  }
  else
  {
      for (Thread* th : Threads)
      {
          th->bestMoveChanges = 0;
          if (th != this)
              th->start_searching();
      }

      Thread::search(); // Let's start searching!
  }

  if (rootPos.two_boards() && !Threads.abort && Options["Protocol"] == "xboard")
  {
      while (!Threads.stop && (Partner.sitRequested || Partner.weDead) && Time.elapsed() < Limits.time[us] - 1000)
      {}
  }

  // When we reach the maximum depth, we can arrive here without a raise of
  // Threads.stop. However, if we are pondering or in an infinite search,
  // the UCI protocol states that we shouldn't print the best move before the
  // GUI sends a "stop" or "ponderhit" command. We therefore simply wait here
  // until the GUI sends one of those commands.

  while (!Threads.stop && (ponder || Limits.infinite))
  {} // Busy wait for a stop or a ponder reset

  // Stop the threads if not already stopped (also raise the stop if
  // "ponderhit" just reset Threads.ponder).
  Threads.stop = true;

  // Wait until all threads have finished
  for (Thread* th : Threads)
      if (th != this)
          th->wait_for_search_finished();

  // When playing in 'nodes as time' mode, subtract the searched nodes from
  // the available ones before exiting.
  if (Limits.npmsec)
      Time.availableNodes += Limits.inc[us] - Threads.nodes_searched();

  bestThread = this;

  // Check if there are threads with a better score than main thread
  if (    Options["MultiPV"] == 1
      && !Limits.depth
      && !(Skill(Options["Skill Level"]).enabled() || Options["UCI_LimitStrength"])
      &&  rootMoves[0].pv[0] != MOVE_NONE)
  {
      std::map<Move, int64_t> votes;
      Value minScore = this->rootMoves[0].score;

      // Find minimum score
      for (Thread* th: Threads)
          minScore = std::min(minScore, th->rootMoves[0].score);

      // Vote according to score and depth, and select the best thread
      for (Thread* th : Threads)
      {
          votes[th->rootMoves[0].pv[0]] +=
              (th->rootMoves[0].score - minScore + 14) * int(th->completedDepth);

          if (abs(bestThread->rootMoves[0].score) >= VALUE_TB_WIN_IN_MAX_PLY)
          {
              // Make sure we pick the shortest mate / TB conversion or stave off mate the longest
              if (th->rootMoves[0].score > bestThread->rootMoves[0].score)
                  bestThread = th;
          }
          else if (   th->rootMoves[0].score >= VALUE_TB_WIN_IN_MAX_PLY
                   || (   th->rootMoves[0].score > VALUE_TB_LOSS_IN_MAX_PLY
                       && votes[th->rootMoves[0].pv[0]] > votes[bestThread->rootMoves[0].pv[0]]))
              bestThread = th;
      }
  }

  bestPreviousScore = bestThread->rootMoves[0].score;

  // Send again PV info if we have a new best thread
  if (bestThread != this)
      sync_cout << UCI::pv(bestThread->rootPos, bestThread->completedDepth, -VALUE_INFINITE, VALUE_INFINITE) << sync_endl;

  if (Options["Protocol"] == "xboard")
  {
      // Send move only when not in analyze mode and not at game end
      if (!Options["UCI_AnalyseMode"] && rootMoves[0].pv[0] != MOVE_NONE && !Threads.abort.exchange(true))
          sync_cout << "move " << UCI::move(rootPos, bestThread->rootMoves[0].pv[0]) << sync_endl;
      return;
  }

  sync_cout << "bestmove " << UCI::move(rootPos, bestThread->rootMoves[0].pv[0]);

  if (bestThread->rootMoves[0].pv.size() > 1 || bestThread->rootMoves[0].extract_ponder_from_tt(rootPos))
      std::cout << " ponder " << UCI::move(rootPos, bestThread->rootMoves[0].pv[1]);

  std::cout << sync_endl;
}


/// Thread::search() is the main iterative deepening loop. It calls search()
/// repeatedly with increasing depth until the allocated thinking time has been
/// consumed, the user stops the search, or the maximum search depth is reached.

void Thread::search() {

  // To allow access to (ss-7) up to (ss+2), the stack must be oversized.
  // The former is needed to allow update_continuation_histories(ss-1, ...),
  // which accesses its argument at ss-6, also near the root.
  // The latter is needed for statScores and killer initialization.
  Stack stack[MAX_PLY+10], *ss = stack+7;
  Move  pv[MAX_PLY+1];
  Value bestValue, alpha, beta, delta;
  Move  lastBestMove = MOVE_NONE;
  Depth lastBestMoveDepth = 0;
  MainThread* mainThread = (this == Threads.main() ? Threads.main() : nullptr);
  double timeReduction = 1, totBestMoveChanges = 0;
  Color us = rootPos.side_to_move();
  int iterIdx = 0;

  std::memset(ss-7, 0, 10 * sizeof(Stack));
  for (int i = 7; i > 0; i--)
      (ss-i)->continuationHistory = &this->continuationHistory[0][0][NO_PIECE][0]; // Use as a sentinel

  ss->pv = pv;

  bestValue = delta = alpha = -VALUE_INFINITE;
  beta = VALUE_INFINITE;

  if (mainThread)
  {
      if (mainThread->bestPreviousScore == VALUE_INFINITE)
          for (int i=0; i<4; ++i)
              mainThread->iterValue[i] = VALUE_ZERO;
      else
          for (int i=0; i<4; ++i)
              mainThread->iterValue[i] = mainThread->bestPreviousScore;
  }

  size_t multiPV = Options["MultiPV"];

  // Pick integer skill levels, but non-deterministically round up or down
  // such that the average integer skill corresponds to the input floating point one.
  // UCI_Elo is converted to a suitable fractional skill level, using anchoring
  // to CCRL Elo (goldfish 1.13 = 2000) and a fit through Ordo derived Elo
  // for match (TC 60+0.6) results spanning a wide range of k values.
  PRNG rng(now());
  double floatLevel = Options["UCI_LimitStrength"] ?
                      Utility::clamp(std::pow((Options["UCI_Elo"] - 1346.6) / 143.4, 1 / 0.806), 0.0, 20.0) :
                        double(Options["Skill Level"]);
  int intLevel = int(floatLevel) +
                 ((floatLevel - int(floatLevel)) * 1024 > rng.rand<unsigned>() % 1024  ? 1 : 0);
  Skill skill(intLevel);

  // When playing with strength handicap enable MultiPV search that we will
  // use behind the scenes to retrieve a set of possible moves.
  if (skill.enabled())
      multiPV = std::max(multiPV, (size_t)4);

  multiPV = std::min(multiPV, rootMoves.size());
  ttHitAverage = ttHitAverageWindow * ttHitAverageResolution / 2;

  int ct = int(Options["Contempt"]) * PawnValueEg / 100; // From centipawns

  // In analysis mode, adjust contempt in accordance with user preference
  if (Limits.infinite || Options["UCI_AnalyseMode"])
      ct =  Options["Analysis Contempt"] == "Off"  ? 0
          : Options["Analysis Contempt"] == "Both" ? ct
          : Options["Analysis Contempt"] == "White" && us == BLACK ? -ct
          : Options["Analysis Contempt"] == "Black" && us == WHITE ? -ct
          : ct;

  // Evaluation score is from the white point of view
  contempt = (us == WHITE ?  make_score(ct, ct / 2)
                          : -make_score(ct, ct / 2));

  int searchAgainCounter = 0;

  // Iterative deepening loop until requested to stop or the target depth is reached
  while (   ++rootDepth < MAX_PLY
         && !Threads.stop
         && !(Limits.depth && mainThread && rootDepth > Limits.depth))
  {
      // Age out PV variability metric
      if (mainThread)
          totBestMoveChanges /= 2;

      // Save the last iteration's scores before first PV line is searched and
      // all the move scores except the (new) PV are set to -VALUE_INFINITE.
      for (RootMove& rm : rootMoves)
          rm.previousScore = rm.score;

      size_t pvFirst = 0;
      pvLast = 0;

      if (!Threads.increaseDepth)
         searchAgainCounter++;

      // MultiPV loop. We perform a full root search for each PV line
      for (pvIdx = 0; pvIdx < multiPV && !Threads.stop; ++pvIdx)
      {
          if (pvIdx == pvLast)
          {
              pvFirst = pvLast;
              for (pvLast++; pvLast < rootMoves.size(); pvLast++)
                  if (rootMoves[pvLast].tbRank != rootMoves[pvFirst].tbRank)
                      break;
          }

          // Reset UCI info selDepth for each depth and each PV line
          selDepth = 0;

          // Reset aspiration window starting size
          if (rootDepth >= 4)
          {
<<<<<<< HEAD
              Value previousScore = rootMoves[pvIdx].previousScore;
              delta = Value(21 * (1 + rootPos.captures_to_hand()));
              alpha = std::max(previousScore - delta,-VALUE_INFINITE);
              beta  = std::min(previousScore + delta, VALUE_INFINITE);
=======
              Value prev = rootMoves[pvIdx].previousScore;
              delta = Value(21);
              alpha = std::max(prev - delta,-VALUE_INFINITE);
              beta  = std::min(prev + delta, VALUE_INFINITE);
>>>>>>> f83cb957

              // Adjust contempt based on root move's previousScore (dynamic contempt)
              int dct = ct + (102 - ct / 2) * prev / (abs(prev) + 157);

              contempt = (us == WHITE ?  make_score(dct, dct / 2)
                                      : -make_score(dct, dct / 2));
          }

          // Start with a small aspiration window and, in the case of a fail
          // high/low, re-search with a bigger window until we don't fail
          // high/low anymore.
          int failedHighCnt = 0;
          while (true)
          {
              Depth adjustedDepth = std::max(1, rootDepth - failedHighCnt - searchAgainCounter);
              bestValue = ::search<PV>(rootPos, ss, alpha, beta, adjustedDepth, false);

              // Bring the best move to the front. It is critical that sorting
              // is done with a stable algorithm because all the values but the
              // first and eventually the new best one are set to -VALUE_INFINITE
              // and we want to keep the same order for all the moves except the
              // new PV that goes to the front. Note that in case of MultiPV
              // search the already searched PV lines are preserved.
              std::stable_sort(rootMoves.begin() + pvIdx, rootMoves.begin() + pvLast);

              // If search has been stopped, we break immediately. Sorting is
              // safe because RootMoves is still valid, although it refers to
              // the previous iteration.
              if (Threads.stop)
                  break;

              // When failing high/low give some update (without cluttering
              // the UI) before a re-search.
              if (   mainThread
                  && multiPV == 1
                  && (bestValue <= alpha || bestValue >= beta)
                  && Time.elapsed() > 3000)
                  sync_cout << UCI::pv(rootPos, rootDepth, alpha, beta) << sync_endl;

              // In case of failing low/high increase aspiration window and
              // re-search, otherwise exit the loop.
              if (bestValue <= alpha)
              {
                  beta = (alpha + beta) / 2;
                  alpha = std::max(bestValue - delta, -VALUE_INFINITE);

                  failedHighCnt = 0;
                  if (mainThread)
                      mainThread->stopOnPonderhit = false;
              }
              else if (bestValue >= beta)
              {
                  beta = std::min(bestValue + delta, VALUE_INFINITE);
                  ++failedHighCnt;
              }
              else
              {
                  ++rootMoves[pvIdx].bestMoveCount;
                  break;
              }

              delta += delta / 4 + 5;

              assert(alpha >= -VALUE_INFINITE && beta <= VALUE_INFINITE);
          }

          // Sort the PV lines searched so far and update the GUI
          std::stable_sort(rootMoves.begin() + pvFirst, rootMoves.begin() + pvIdx + 1);

          if (    mainThread
              && (Threads.stop || pvIdx + 1 == multiPV || Time.elapsed() > 3000))
              sync_cout << UCI::pv(rootPos, rootDepth, alpha, beta) << sync_endl;
      }

      if (!Threads.stop)
          completedDepth = rootDepth;

      if (rootMoves[0].pv[0] != lastBestMove) {
         lastBestMove = rootMoves[0].pv[0];
         lastBestMoveDepth = rootDepth;
      }

      // Have we found a "mate in x"?
      if (   Limits.mate
          && bestValue >= VALUE_MATE_IN_MAX_PLY
          && VALUE_MATE - bestValue <= 2 * Limits.mate)
          Threads.stop = true;

      if (!mainThread)
          continue;

      // If skill level is enabled and time is up, pick a sub-optimal best move
      if (skill.enabled() && skill.time_to_pick(rootDepth))
          skill.pick_best(multiPV);

      // Do we have time for the next iteration? Can we stop searching now?
      if (    Limits.use_time_management()
          && !Threads.stop
          && !mainThread->stopOnPonderhit)
      {
          double fallingEval = (332 +  6 * (mainThread->bestPreviousScore - bestValue)
                                    +  6 * (mainThread->iterValue[iterIdx]  - bestValue)) / 704.0;
          fallingEval = Utility::clamp(fallingEval, 0.5, 1.5);

          // If the bestMove is stable over several iterations, reduce time accordingly
          timeReduction = lastBestMoveDepth + 9 < completedDepth ? 1.94 : 0.91;
          double reduction = (1.41 + mainThread->previousTimeReduction) / (2.27 * timeReduction);

          // Use part of the gained time from a previous stable move for the current move
          for (Thread* th : Threads)
          {
              totBestMoveChanges += th->bestMoveChanges;
              th->bestMoveChanges = 0;
          }
          double bestMoveInstability = 1 + totBestMoveChanges / Threads.size();

          if (completedDepth >= 8 && rootPos.two_boards() && Options["Protocol"] == "xboard")
          {
              if (Limits.time[us])
                  Partner.ptell<FAIRY>("time " + std::to_string((Limits.time[us] - Time.elapsed()) / 10));
              if (Limits.time[~us])
                  Partner.ptell<FAIRY>("otim " + std::to_string(Limits.time[~us] / 10));
              if (!Partner.weDead && bestValue <= VALUE_MATED_IN_MAX_PLY)
              {
                  Partner.ptell("dead");
                  Partner.weDead = true;
              }
              else if (Partner.weDead && bestValue > VALUE_MATED_IN_MAX_PLY)
              {
                  Partner.ptell("x");
                  Partner.weDead = false;
              }
              else if (!Partner.weWin && bestValue >= VALUE_MATE_IN_MAX_PLY && Limits.time[~us] < Partner.time * 10)
              {
                  Partner.ptell("sit");
                  Partner.weWin = true;
              }
              else if (Partner.weWin && (bestValue < VALUE_MATE_IN_MAX_PLY || Limits.time[~us] > Partner.time * 10))
              {
                  Partner.ptell("x");
                  Partner.weWin = false;
              }
          }

          // Stop the search if we have only one legal move, or if available time elapsed
          if (   rootMoves.size() == 1
              || Time.elapsed() > Time.optimum() * fallingEval * reduction * bestMoveInstability)
          {
              // If we are allowed to ponder do not stop the search now but
              // keep pondering until the GUI sends "ponderhit" or "stop".
              if (mainThread->ponder)
                  mainThread->stopOnPonderhit = true;
              else if (!(rootPos.two_boards() && (Partner.sitRequested || Partner.weDead)))
                  Threads.stop = true;
          }
          else if (   Threads.increaseDepth
                   && !mainThread->ponder
                   && Time.elapsed() > Time.optimum() * fallingEval * reduction * bestMoveInstability * 0.6)
                   Threads.increaseDepth = false;
          else
                   Threads.increaseDepth = true;
      }

      mainThread->iterValue[iterIdx] = bestValue;
      iterIdx = (iterIdx + 1) & 3;
  }

  if (!mainThread)
      return;

  mainThread->previousTimeReduction = timeReduction;

  // If skill level is enabled, swap best PV line with the sub-optimal one
  if (skill.enabled())
      std::swap(rootMoves[0], *std::find(rootMoves.begin(), rootMoves.end(),
                skill.best ? skill.best : skill.pick_best(multiPV)));
}


namespace {

  // search<>() is the main search function for both PV and non-PV nodes

  template <NodeType NT>
  Value search(Position& pos, Stack* ss, Value alpha, Value beta, Depth depth, bool cutNode) {

    constexpr bool PvNode = NT == PV;
    const bool rootNode = PvNode && ss->ply == 0;

    // Check if we have an upcoming move which draws by repetition, or
    // if the opponent had an alternative move earlier to this position.
    if (   pos.rule50_count() >= 3
        && alpha < VALUE_DRAW
        && !rootNode
        && pos.has_game_cycle(ss->ply))
    {
        alpha = value_draw(pos.this_thread());
        if (alpha >= beta)
            return alpha;
    }

    // Dive into quiescence search when the depth reaches zero
    if (depth <= 0)
        return qsearch<NT>(pos, ss, alpha, beta);

    assert(-VALUE_INFINITE <= alpha && alpha < beta && beta <= VALUE_INFINITE);
    assert(PvNode || (alpha == beta - 1));
    assert(0 < depth && depth < MAX_PLY);
    assert(!(PvNode && cutNode));

    Move pv[MAX_PLY+1], capturesSearched[32], quietsSearched[64];
    StateInfo st;
    TTEntry* tte;
    Key posKey;
    Move ttMove, move, excludedMove, bestMove;
    Depth extension, newDepth;
    Value bestValue, value, ttValue, eval, maxValue;
    bool ttHit, ttPv, formerPv, inCheck, givesCheck, improving, didLMR, priorCapture;
    bool captureOrPromotion, doFullDepthSearch, moveCountPruning, ttCapture, singularLMR;
    Piece movedPiece;
    int moveCount, captureCount, quietCount;

    // Step 1. Initialize node
    Thread* thisThread = pos.this_thread();
    inCheck = pos.checkers();
    priorCapture = pos.captured_piece();
    Color us = pos.side_to_move();
    moveCount = captureCount = quietCount = ss->moveCount = 0;
    bestValue = -VALUE_INFINITE;
    maxValue = VALUE_INFINITE;

    // Check for the available remaining time
    if (thisThread == Threads.main())
        static_cast<MainThread*>(thisThread)->check_time();

    // Used to send selDepth info to GUI (selDepth counts from 1, ply from 0)
    if (PvNode && thisThread->selDepth < ss->ply + 1)
        thisThread->selDepth = ss->ply + 1;

    if (!rootNode)
    {
        Value variantResult;
        if (pos.is_game_end(variantResult, ss->ply))
            return variantResult;

        // Step 2. Check for aborted search and immediate draw
        if (   Threads.stop.load(std::memory_order_relaxed)
            || ss->ply >= MAX_PLY)
            return (ss->ply >= MAX_PLY && !inCheck) ? evaluate(pos)
                                                    : value_draw(pos.this_thread());

        // Step 3. Mate distance pruning. Even if we mate at the next move our score
        // would be at best mate_in(ss->ply+1), but if alpha is already bigger because
        // a shorter mate was found upward in the tree then there is no need to search
        // because we will never beat the current alpha. Same logic but with reversed
        // signs applies also in the opposite condition of being mated instead of giving
        // mate. In this case return a fail-high score.
        alpha = std::max(mated_in(ss->ply), alpha);
        beta = std::min(mate_in(ss->ply+1), beta);
        if (alpha >= beta)
            return alpha;
    }

    assert(0 <= ss->ply && ss->ply < MAX_PLY);

    (ss+1)->ply = ss->ply + 1;
    (ss+1)->excludedMove = bestMove = MOVE_NONE;
    (ss+2)->killers[0] = (ss+2)->killers[1] = MOVE_NONE;
    Square prevSq = to_sq((ss-1)->currentMove);

    // Initialize statScore to zero for the grandchildren of the current position.
    // So statScore is shared between all grandchildren and only the first grandchild
    // starts with statScore = 0. Later grandchildren start with the last calculated
    // statScore of the previous grandchild. This influences the reduction rules in
    // LMR which are based on the statScore of parent position.
    if (rootNode)
        (ss+4)->statScore = 0;
    else
        (ss+2)->statScore = 0;

    // Step 4. Transposition table lookup. We don't want the score of a partial
    // search to overwrite a previous full search TT value, so we use a different
    // position key in case of an excluded move.
    excludedMove = ss->excludedMove;
    posKey = pos.key() ^ (Key(excludedMove) << 16); // Isn't a very good hash
    tte = TT.probe(posKey, ttHit);
    ttValue = ttHit ? value_from_tt(tte->value(), ss->ply, pos.rule50_count()) : VALUE_NONE;
    ttMove =  rootNode ? thisThread->rootMoves[thisThread->pvIdx].pv[0]
            : ttHit    ? tte->move() : MOVE_NONE;
    ttPv = PvNode || (ttHit && tte->is_pv());
    formerPv = ttPv && !PvNode;

    if (ttPv && depth > 12 && ss->ply - 1 < MAX_LPH && !pos.captured_piece() && is_ok((ss-1)->currentMove))
        thisThread->lowPlyHistory[ss->ply - 1][from_to((ss-1)->currentMove)] << stat_bonus(depth - 5);

    // thisThread->ttHitAverage can be used to approximate the running average of ttHit
    thisThread->ttHitAverage =   (ttHitAverageWindow - 1) * thisThread->ttHitAverage / ttHitAverageWindow
                                + ttHitAverageResolution * ttHit;

    // At non-PV nodes we check for an early TT cutoff
    if (  !PvNode
        && ttHit
        && tte->depth() >= depth
        && ttValue != VALUE_NONE // Possible in case of TT access race
        && (ttValue >= beta ? (tte->bound() & BOUND_LOWER)
                            : (tte->bound() & BOUND_UPPER)))
    {
        // If ttMove is quiet, update move sorting heuristics on TT hit
        if (ttMove)
        {
            if (ttValue >= beta)
            {
                if (!pos.capture_or_promotion(ttMove))
                    update_quiet_stats(pos, ss, ttMove, stat_bonus(depth), depth);

                // Extra penalty for early quiet moves of the previous ply
                if ((ss-1)->moveCount <= 2 && !priorCapture)
                    update_continuation_histories(ss-1, pos.piece_on(prevSq), prevSq, -stat_bonus(depth + 1));
            }
            // Penalty for a quiet ttMove that fails low
            else if (!pos.capture_or_promotion(ttMove))
            {
                int penalty = -stat_bonus(depth);
                thisThread->mainHistory[us][from_to(ttMove)] << penalty;
                update_continuation_histories(ss, pos.moved_piece(ttMove), to_sq(ttMove), penalty);
            }
        }

        if (pos.rule50_count() < 90)
            return ttValue;
    }

    // Step 5. Tablebases probe
    if (!rootNode && TB::Cardinality)
    {
        int piecesCount = pos.count<ALL_PIECES>();

        if (    piecesCount <= TB::Cardinality
            && (piecesCount <  TB::Cardinality || depth >= TB::ProbeDepth)
            &&  pos.rule50_count() == 0
            &&  Options["UCI_Variant"] == "chess"
            && !pos.can_castle(ANY_CASTLING))
        {
            TB::ProbeState err;
            TB::WDLScore wdl = Tablebases::probe_wdl(pos, &err);

            // Force check of time on the next occasion
            if (thisThread == Threads.main())
                static_cast<MainThread*>(thisThread)->callsCnt = 0;

            if (err != TB::ProbeState::FAIL)
            {
                thisThread->tbHits.fetch_add(1, std::memory_order_relaxed);

                int drawScore = TB::UseRule50 ? 1 : 0;

                // use the range VALUE_MATE_IN_MAX_PLY to VALUE_TB_WIN_IN_MAX_PLY to score
                value =  wdl < -drawScore ? VALUE_MATED_IN_MAX_PLY + ss->ply + 1
                       : wdl >  drawScore ? VALUE_MATE_IN_MAX_PLY - ss->ply - 1
                                          : VALUE_DRAW + 2 * wdl * drawScore;

                Bound b =  wdl < -drawScore ? BOUND_UPPER
                         : wdl >  drawScore ? BOUND_LOWER : BOUND_EXACT;

                if (    b == BOUND_EXACT
                    || (b == BOUND_LOWER ? value >= beta : value <= alpha))
                {
                    tte->save(posKey, value_to_tt(value, ss->ply), ttPv, b,
                              std::min(MAX_PLY - 1, depth + 6),
                              MOVE_NONE, VALUE_NONE);

                    return value;
                }

                if (PvNode)
                {
                    if (b == BOUND_LOWER)
                        bestValue = value, alpha = std::max(alpha, bestValue);
                    else
                        maxValue = value;
                }
            }
        }
    }

    CapturePieceToHistory& captureHistory = thisThread->captureHistory;

    // Step 6. Static evaluation of the position
    if (inCheck)
    {
        ss->staticEval = eval = VALUE_NONE;
        improving = false;
        goto moves_loop;  // Skip early pruning when in check
    }
    else if (ttHit)
    {
        // Never assume anything about values stored in TT
        ss->staticEval = eval = tte->eval();
        if (eval == VALUE_NONE)
            ss->staticEval = eval = evaluate(pos);

        if (eval == VALUE_DRAW)
            eval = value_draw(thisThread);

        // Can ttValue be used as a better position evaluation?
        if (    ttValue != VALUE_NONE
            && (tte->bound() & (ttValue > eval ? BOUND_LOWER : BOUND_UPPER)))
            eval = ttValue;
    }
    else
    {
        if ((ss-1)->currentMove != MOVE_NULL)
        {
            int bonus = -(ss-1)->statScore / 512;

            ss->staticEval = eval = evaluate(pos) + bonus;
        }
        else
            ss->staticEval = eval = -(ss-1)->staticEval + 2 * Eval::tempo_value(pos);

        tte->save(posKey, VALUE_NONE, ttPv, BOUND_NONE, DEPTH_NONE, MOVE_NONE, eval);
    }

    // Step 7. Razoring (~1 Elo)
    if (   !rootNode // The required rootNode PV handling is not available in qsearch
        &&  depth == 1
        && !pos.must_capture()
        && !pos.capture_the_flag_piece()
        && !pos.check_counting()
        &&  eval <= alpha - RazorMargin)
        return qsearch<NT>(pos, ss, alpha, beta);

    improving =  (ss-2)->staticEval == VALUE_NONE ? (ss->staticEval > (ss-4)->staticEval
              || (ss-4)->staticEval == VALUE_NONE) : ss->staticEval > (ss-2)->staticEval;

    // Skip early pruning in case of mandatory capture
    if (pos.must_capture() && MoveList<CAPTURES>(pos).size())
        goto moves_loop;

    // Step 8. Futility pruning: child node (~50 Elo)
    if (   !PvNode
        &&  depth < 6
        && !(   pos.extinction_value() == -VALUE_MATE
             && pos.extinction_piece_types().find(ALL_PIECES) == pos.extinction_piece_types().end())
        && !(pos.capture_the_flag_piece() && !pos.checking_permitted())
        &&  eval - futility_margin(depth, improving) * (1 + pos.check_counting() + 2 * pos.must_capture()) >= beta
        &&  eval < VALUE_KNOWN_WIN) // Do not return unproven wins
        return eval;

    // Step 9. Null move search with verification search (~40 Elo)
    if (   !PvNode
        && (ss-1)->currentMove != MOVE_NULL
        && (ss-1)->statScore < 23397
        &&  eval >= beta
        &&  eval >= ss->staticEval
        &&  ss->staticEval >= beta - 32 * depth - 30 * improving + 120 * ttPv + 292
        && !excludedMove
        &&  pos.non_pawn_material(us)
        &&  pos.count<ALL_PIECES>(~us) != pos.count<PAWN>(~us)
        && !pos.flip_enclosed_pieces()
        && (ss->ply >= thisThread->nmpMinPly || us != thisThread->nmpColor))
    {
        assert(eval - beta >= 0);

        // Null move dynamic reduction based on depth and value
        Depth R = (854 - 150 * !pos.checking_permitted() + 68 * depth) / 258 + std::min(int(eval - beta) / 192, 3);

        ss->currentMove = MOVE_NULL;
        ss->continuationHistory = &thisThread->continuationHistory[0][0][NO_PIECE][0];

        pos.do_null_move(st);

        Value nullValue = -search<NonPV>(pos, ss+1, -beta, -beta+1, depth-R, !cutNode);

        pos.undo_null_move();

        if (nullValue >= beta)
        {
            // Do not return unproven mate or TB scores
            if (nullValue >= VALUE_TB_WIN_IN_MAX_PLY)
                nullValue = beta;

            if (thisThread->nmpMinPly || (abs(beta) < VALUE_KNOWN_WIN && depth < 13))
                return nullValue;

            assert(!thisThread->nmpMinPly); // Recursive verification is not allowed

            // Do verification search at high depths, with null move pruning disabled
            // for us, until ply exceeds nmpMinPly.
            thisThread->nmpMinPly = ss->ply + 3 * (depth-R) / 4;
            thisThread->nmpColor = us;

            Value v = search<NonPV>(pos, ss, beta-1, beta, depth-R, false);

            thisThread->nmpMinPly = 0;

            if (v >= beta)
                return nullValue;
        }
    }

    // Step 10. ProbCut (~10 Elo)
    // If we have a good enough capture and a reduced search returns a value
    // much above beta, we can (almost) safely prune the previous move.
    if (   !PvNode
        &&  depth >= 5
        &&  abs(beta) < VALUE_TB_WIN_IN_MAX_PLY)
    {
<<<<<<< HEAD
        Value raisedBeta = std::min(beta + (189 + 20 * !!pos.capture_the_flag_piece()) * (1 + pos.check_counting() + (pos.extinction_value() != VALUE_NONE)) - 45 * improving, VALUE_INFINITE);
=======
        Value raisedBeta = beta + 189 - 45 * improving;
        assert(raisedBeta < VALUE_INFINITE);
>>>>>>> f83cb957
        MovePicker mp(pos, ttMove, raisedBeta - ss->staticEval, &captureHistory);
        int probCutCount = 0;

        while (  (move = mp.next_move()) != MOVE_NONE
               && probCutCount < 2 + 2 * cutNode)
            if (move != excludedMove && pos.legal(move))
            {
                assert(pos.capture_or_promotion(move));
                assert(depth >= 5);

                captureOrPromotion = true;
                probCutCount++;

                ss->currentMove = move;
                ss->continuationHistory = &thisThread->continuationHistory[inCheck]
                                                                          [captureOrPromotion]
                                                                          [history_slot(pos.moved_piece(move))]
                                                                          [to_sq(move)];

                pos.do_move(move, st);

                // Perform a preliminary qsearch to verify that the move holds
                value = -qsearch<NonPV>(pos, ss+1, -raisedBeta, -raisedBeta+1);

                // If the qsearch held, perform the regular search
                if (value >= raisedBeta)
                    value = -search<NonPV>(pos, ss+1, -raisedBeta, -raisedBeta+1, depth - 4, !cutNode);

                pos.undo_move(move);

                if (value >= raisedBeta)
                    return value;
            }
    }

    // Step 11. Internal iterative deepening (~1 Elo)
    if (depth >= (7 - 2 * pos.captures_to_hand()) && !ttMove)
    {
        search<NT>(pos, ss, alpha, beta, depth - (7 - 2 * pos.captures_to_hand()), cutNode);

        tte = TT.probe(posKey, ttHit);
        ttValue = ttHit ? value_from_tt(tte->value(), ss->ply, pos.rule50_count()) : VALUE_NONE;
        ttMove = ttHit ? tte->move() : MOVE_NONE;
    }

moves_loop: // When in check, search starts from here

    const PieceToHistory* contHist[] = { (ss-1)->continuationHistory, (ss-2)->continuationHistory,
                                          nullptr                   , (ss-4)->continuationHistory,
                                          nullptr                   , (ss-6)->continuationHistory };

    Move countermove = thisThread->counterMoves[pos.piece_on(prevSq)][prevSq];

    MovePicker mp(pos, ttMove, depth, &thisThread->mainHistory,
                                      &thisThread->lowPlyHistory,
                                      &captureHistory,
                                      contHist,
                                      countermove,
                                      ss->killers,
                                      depth > 12 ? ss->ply : MAX_PLY);

    value = bestValue;
    singularLMR = moveCountPruning = false;
    ttCapture = ttMove && pos.capture_or_promotion(ttMove);

    // Mark this node as being searched
    ThreadHolding th(thisThread, posKey, ss->ply);

    // Step 12. Loop through all pseudo-legal moves until no moves remain
    // or a beta cutoff occurs.
    while ((move = mp.next_move(moveCountPruning)) != MOVE_NONE)
    {
      assert(is_ok(move));

      if (move == excludedMove)
          continue;

      // At root obey the "searchmoves" option and skip moves not listed in Root
      // Move List. As a consequence any illegal move is also skipped. In MultiPV
      // mode we also skip PV moves which have been already searched and those
      // of lower "TB rank" if we are in a TB root position.
      if (rootNode && !std::count(thisThread->rootMoves.begin() + thisThread->pvIdx,
                                  thisThread->rootMoves.begin() + thisThread->pvLast, move))
          continue;

      ss->moveCount = ++moveCount;

      if (rootNode && thisThread == Threads.main() && Time.elapsed() > 3000 && Options["Protocol"] != "xboard")
          sync_cout << "info depth " << depth
                    << " currmove " << UCI::move(pos, move)
                    << " currmovenumber " << moveCount + thisThread->pvIdx << sync_endl;
      if (PvNode)
          (ss+1)->pv = nullptr;

      extension = 0;
      captureOrPromotion = pos.capture_or_promotion(move);
      movedPiece = pos.moved_piece(move);
      givesCheck = pos.gives_check(move);

      // Calculate new depth for this move
      newDepth = depth - 1;

      // Step 13. Pruning at shallow depth (~200 Elo)
      if (  !rootNode
          && (pos.non_pawn_material(us) || pos.count<ALL_PIECES>(us) == pos.count<PAWN>(us))
          && bestValue > VALUE_TB_LOSS_IN_MAX_PLY)
      {
          // Skip quiet moves if movecount exceeds our FutilityMoveCount threshold
          moveCountPruning = moveCount >= futility_move_count(improving, depth)
                            || (pos.must_capture() && (moveCountPruning || (pos.capture(move) && pos.legal(move))));

          // Reduced depth of the next LMR search
          int lmrDepth = std::max(newDepth - reduction(improving, depth, moveCount), 0);

          if (   !captureOrPromotion
              && !givesCheck
              && !(pos.must_capture() && pos.attackers_to(to_sq(move), ~us)))
          {
              // Countermoves based pruning (~20 Elo)
              if (   lmrDepth < 4 + ((ss-1)->statScore > 0 || (ss-1)->moveCount == 1)
                  && (*contHist[0])[history_slot(movedPiece)][to_sq(move)] < CounterMovePruneThreshold
                  && (*contHist[1])[history_slot(movedPiece)][to_sq(move)] < CounterMovePruneThreshold)
                  continue;

              // Futility pruning: parent node (~5 Elo)
              if (   lmrDepth < 6
                  && !inCheck
                  && !(   pos.extinction_value() == -VALUE_MATE
                       && pos.extinction_piece_types().find(ALL_PIECES) == pos.extinction_piece_types().end())
                  && ss->staticEval + (235 + 172 * lmrDepth) * (1 + pos.check_counting()) <= alpha
                  &&  (*contHist[0])[history_slot(movedPiece)][to_sq(move)]
                    + (*contHist[1])[history_slot(movedPiece)][to_sq(move)]
                    + (*contHist[3])[history_slot(movedPiece)][to_sq(move)] < 27400)
                  continue;

              // Prune moves with negative SEE (~20 Elo)
              if (!pos.see_ge(move, Value(-(32 - std::min(lmrDepth, 18) + 10 * !!pos.capture_the_flag_piece()) * lmrDepth * lmrDepth)))
                  continue;
          }
          else
          {
              // Capture history based pruning when the move doesn't give check
              if (   !givesCheck
                  && lmrDepth < 1
                  && captureHistory[movedPiece][to_sq(move)][type_of(pos.piece_on(to_sq(move)))] < 0)
                  continue;

<<<<<<< HEAD
              if (!pos.see_ge(move, Value(-194 - 120 * pos.captures_to_hand()) * depth)) // (~25 Elo)
=======
              // See based pruning
              if (!pos.see_ge(move, Value(-194) * depth)) // (~25 Elo)
>>>>>>> f83cb957
                  continue;
          }
      }

      // Step 14. Extensions (~75 Elo)

      // Singular extension search (~70 Elo). If all moves but one fail low on a
      // search of (alpha-s, beta-s), and just one fails high on (alpha, beta),
      // then that move is singular and should be extended. To verify this we do
      // a reduced search on all the other moves but the ttMove and if the
      // result is lower than ttValue minus a margin then we will extend the ttMove.
      if (    depth >= 6
          &&  move == ttMove
          && !rootNode
          && !excludedMove // Avoid recursive singular search
       /* &&  ttValue != VALUE_NONE Already implicit in the next condition */
          &&  abs(ttValue) < VALUE_KNOWN_WIN
          && (tte->bound() & BOUND_LOWER)
          &&  tte->depth() >= depth - 3
          &&  pos.legal(move))
      {
          Value singularBeta = ttValue - ((formerPv + 4) * depth) / 2;
          Depth singularDepth = (depth - 1 + 3 * formerPv) / 2;
          ss->excludedMove = move;
          value = search<NonPV>(pos, ss, singularBeta - 1, singularBeta, singularDepth, cutNode);
          ss->excludedMove = MOVE_NONE;

          if (value < singularBeta)
          {
              extension = 1;
              singularLMR = true;
          }

          // Multi-cut pruning
          // Our ttMove is assumed to fail high, and now we failed high also on a reduced
          // search without the ttMove. So we assume this expected Cut-node is not singular,
          // that multiple moves fail high, and we can prune the whole subtree by returning
          // a soft bound.
          else if (singularBeta >= beta)
              return singularBeta;
      }

      // Check extension (~2 Elo)
      else if (    givesCheck
               && (pos.is_discovery_check_on_king(~us, move) || pos.see_ge(move)))
          extension = 1;

      // Passed pawn extension
      else if (   move == ss->killers[0]
               && pos.advanced_pawn_push(move)
               && pos.pawn_passed(us, to_sq(move)))
          extension = 1;

      // Last captures extension
      else if (   PieceValue[EG][pos.captured_piece()] > PawnValueEg
               && pos.non_pawn_material() <= 2 * RookValueMg)
          extension = 1;

      // Castling extension
      if (type_of(move) == CASTLING)
          extension = 1;

      // Losing chess capture extension
      else if (    pos.must_capture()
               &&  pos.capture(move)
               &&  MoveList<CAPTURES>(pos).size() == 1)
          extension = 1;

      // Add extension to new depth
      newDepth += extension;

      // Speculative prefetch as early as possible
      prefetch(TT.first_entry(pos.key_after(move)));

      // Check for legality just before making the move
      if (!rootNode && !pos.legal(move))
      {
          ss->moveCount = --moveCount;
          continue;
      }

      // Update the current move (this must be done after singular extension search)
      ss->currentMove = move;
      ss->continuationHistory = &thisThread->continuationHistory[inCheck]
                                                                [captureOrPromotion]
                                                                [history_slot(movedPiece)]
                                                                [to_sq(move)];

      // Step 15. Make the move
      pos.do_move(move, st, givesCheck);

      // Step 16. Reduced depth search (LMR, ~200 Elo). If the move fails high it will be
      // re-searched at full depth.
      if (    depth >= 3
          &&  moveCount > 1 + 2 * rootNode
          && (!rootNode || thisThread->best_move_count(move) == 0)
          && (  !captureOrPromotion
              || moveCountPruning
              || ss->staticEval + PieceValue[EG][pos.captured_piece()] <= alpha
              || cutNode
              || thisThread->ttHitAverage < 375 * ttHitAverageResolution * ttHitAverageWindow / 1024)
          && !(pos.must_capture() && MoveList<CAPTURES>(pos).size()))
      {
          Depth r = reduction(improving, depth, moveCount);

          // Decrease reduction if the ttHit running average is large
          if (thisThread->ttHitAverage > 500 * ttHitAverageResolution * ttHitAverageWindow / 1024)
              r--;

          // Reduction if other threads are searching this position.
          if (th.marked())
              r++;

          // Decrease reduction if position is or has been on the PV (~10 Elo)
          if (ttPv)
              r -= 2;

          if (moveCountPruning && !formerPv)
              r++;

          // Decrease reduction if opponent's move count is high (~5 Elo)
          if ((ss-1)->moveCount > 14)
              r--;

          // Decrease reduction if ttMove has been singularly extended (~3 Elo)
          if (singularLMR)
              r -= 1 + formerPv;

          if (!captureOrPromotion)
          {
              // Increase reduction if ttMove is a capture (~5 Elo)
              if (ttCapture)
                  r++;

              // Increase reduction for cut nodes (~10 Elo)
              if (cutNode)
                  r += 2;

              // Decrease reduction for moves that escape a capture. Filter out
              // castling moves, because they are coded as "king captures rook" and
              // hence break make_move(). (~2 Elo)
              else if (    type_of(move) == NORMAL
                       && !pos.see_ge(reverse_move(move)))
                  r -= 2 + ttPv;

              ss->statScore =  thisThread->mainHistory[us][from_to(move)]
                             + (*contHist[0])[history_slot(movedPiece)][to_sq(move)]
                             + (*contHist[1])[history_slot(movedPiece)][to_sq(move)]
                             + (*contHist[3])[history_slot(movedPiece)][to_sq(move)]
                             - 4926;

              // Decrease/increase reduction by comparing opponent's stat score (~10 Elo)
              if (ss->statScore >= -102 && (ss-1)->statScore < -114)
                  r--;

              else if ((ss-1)->statScore >= -116 && ss->statScore < -154)
                  r++;

              // Decrease/increase reduction for moves with a good/bad history (~30 Elo)
              r -= ss->statScore / (16434 - 4434 * pos.captures_to_hand());
          }
          else
          {
            // Increase reduction for captures/promotions if late move and at low depth
            if (depth < 8 && moveCount > 2)
                r++;

            // Unless giving check, this capture is likely bad
            if (   !givesCheck
                && ss->staticEval + PieceValue[EG][pos.captured_piece()] + 200 * depth <= alpha)
                r++;
          }

          Depth d = Utility::clamp(newDepth - r, 1, newDepth);

          value = -search<NonPV>(pos, ss+1, -(alpha+1), -alpha, d, true);

          doFullDepthSearch = value > alpha && d != newDepth;

          didLMR = true;
      }
      else
      {
          doFullDepthSearch = !PvNode || moveCount > 1;

          didLMR = false;
      }

      // Step 17. Full depth search when LMR is skipped or fails high
      if (doFullDepthSearch)
      {
          value = -search<NonPV>(pos, ss+1, -(alpha+1), -alpha, newDepth, !cutNode);

          if (didLMR && !captureOrPromotion)
          {
              int bonus = value > alpha ?  stat_bonus(newDepth)
                                        : -stat_bonus(newDepth);

              if (move == ss->killers[0])
                  bonus += bonus / 4;

              update_continuation_histories(ss, movedPiece, to_sq(move), bonus);
          }
      }

      // For PV nodes only, do a full PV search on the first move or after a fail
      // high (in the latter case search only if value < beta), otherwise let the
      // parent node fail low with value <= alpha and try another move.
      if (PvNode && (moveCount == 1 || (value > alpha && (rootNode || value < beta))))
      {
          (ss+1)->pv = pv;
          (ss+1)->pv[0] = MOVE_NONE;

          value = -search<PV>(pos, ss+1, -beta, -alpha, newDepth, false);
      }

      // Step 18. Undo move
      pos.undo_move(move);

      assert(value > -VALUE_INFINITE && value < VALUE_INFINITE);

      // Step 19. Check for a new best move
      // Finished searching the move. If a stop occurred, the return value of
      // the search cannot be trusted, and we return immediately without
      // updating best move, PV and TT.
      if (Threads.stop.load(std::memory_order_relaxed))
          return VALUE_ZERO;

      if (rootNode)
      {
          RootMove& rm = *std::find(thisThread->rootMoves.begin(),
                                    thisThread->rootMoves.end(), move);

          // PV move or new best move?
          if (moveCount == 1 || value > alpha)
          {
              rm.score = value;
              rm.selDepth = thisThread->selDepth;
              rm.pv.resize(1);

              assert((ss+1)->pv);

              for (Move* m = (ss+1)->pv; *m != MOVE_NONE; ++m)
                  rm.pv.push_back(*m);

              // We record how often the best move has been changed in each
              // iteration. This information is used for time management: When
              // the best move changes frequently, we allocate some more time.
              if (moveCount > 1)
                  ++thisThread->bestMoveChanges;
          }
          else
              // All other moves but the PV are set to the lowest value: this
              // is not a problem when sorting because the sort is stable and the
              // move position in the list is preserved - just the PV is pushed up.
              rm.score = -VALUE_INFINITE;
      }

      if (value > bestValue)
      {
          bestValue = value;

          if (value > alpha)
          {
              bestMove = move;

              if (PvNode && !rootNode) // Update pv even in fail-high case
                  update_pv(ss->pv, move, (ss+1)->pv);

              if (PvNode && value < beta) // Update alpha! Always alpha < beta
                  alpha = value;
              else
              {
                  assert(value >= beta); // Fail high
                  ss->statScore = 0;
                  break;
              }
          }
      }

      if (move != bestMove)
      {
          if (captureOrPromotion && captureCount < 32)
              capturesSearched[captureCount++] = move;

          else if (!captureOrPromotion && quietCount < 64)
              quietsSearched[quietCount++] = move;
      }
    }

    // The following condition would detect a stop only after move loop has been
    // completed. But in this case bestValue is valid because we have fully
    // searched our subtree, and we can anyhow save the result in TT.
    /*
       if (Threads.stop)
        return VALUE_DRAW;
    */

    // Step 20. Check for mate and stalemate
    // All legal moves have been searched and if there are no legal moves, it
    // must be a mate or a stalemate. If we are in a singular extension search then
    // return a fail low score.

    assert(moveCount || !inCheck || excludedMove || !MoveList<LEGAL>(pos).size());

    if (!moveCount)
        bestValue = excludedMove ? alpha
                   :     inCheck ? pos.checkmate_value(ss->ply) : pos.stalemate_value(ss->ply);

    else if (bestMove)
        update_all_stats(pos, ss, bestMove, bestValue, beta, prevSq,
                         quietsSearched, quietCount, capturesSearched, captureCount, depth);

    // Bonus for prior countermove that caused the fail low
    else if (   (depth >= 3 || PvNode)
             && !priorCapture)
        update_continuation_histories(ss-1, pos.piece_on(prevSq), prevSq, stat_bonus(depth));

    if (PvNode)
        bestValue = std::min(bestValue, maxValue);

    if (!excludedMove && !(rootNode && thisThread->pvIdx))
        tte->save(posKey, value_to_tt(bestValue, ss->ply), ttPv,
                  bestValue >= beta ? BOUND_LOWER :
                  PvNode && bestMove ? BOUND_EXACT : BOUND_UPPER,
                  depth, bestMove, ss->staticEval);

    assert(bestValue > -VALUE_INFINITE && bestValue < VALUE_INFINITE);

    return bestValue;
  }


  // qsearch() is the quiescence search function, which is called by the main search
  // function with zero depth, or recursively with further decreasing depth per call.
  template <NodeType NT>
  Value qsearch(Position& pos, Stack* ss, Value alpha, Value beta, Depth depth) {

    constexpr bool PvNode = NT == PV;

    assert(alpha >= -VALUE_INFINITE && alpha < beta && beta <= VALUE_INFINITE);
    assert(PvNode || (alpha == beta - 1));
    assert(depth <= 0);

    Move pv[MAX_PLY+1];
    StateInfo st;
    TTEntry* tte;
    Key posKey;
    Move ttMove, move, bestMove;
    Depth ttDepth;
    Value bestValue, value, ttValue, futilityValue, futilityBase, oldAlpha;
    bool ttHit, pvHit, inCheck, givesCheck, captureOrPromotion, evasionPrunable;
    int moveCount;

    if (PvNode)
    {
        oldAlpha = alpha; // To flag BOUND_EXACT when eval above alpha and no available moves
        (ss+1)->pv = pv;
        ss->pv[0] = MOVE_NONE;
    }

    Thread* thisThread = pos.this_thread();
    (ss+1)->ply = ss->ply + 1;
    bestMove = MOVE_NONE;
    inCheck = pos.checkers();
    moveCount = 0;

    Value gameResult;
    if (pos.is_game_end(gameResult, ss->ply))
        return gameResult;

    // Check for maximum ply reached
    if (ss->ply >= MAX_PLY)
        return !inCheck ? evaluate(pos) : VALUE_DRAW;

    assert(0 <= ss->ply && ss->ply < MAX_PLY);

    // Decide whether or not to include checks: this fixes also the type of
    // TT entry depth that we are going to use. Note that in qsearch we use
    // only two types of depth in TT: DEPTH_QS_CHECKS or DEPTH_QS_NO_CHECKS.
    ttDepth = inCheck || depth >= DEPTH_QS_CHECKS ? DEPTH_QS_CHECKS
                                                  : DEPTH_QS_NO_CHECKS;
    // Transposition table lookup
    posKey = pos.key();
    tte = TT.probe(posKey, ttHit);
    ttValue = ttHit ? value_from_tt(tte->value(), ss->ply, pos.rule50_count()) : VALUE_NONE;
    ttMove = ttHit ? tte->move() : MOVE_NONE;
    pvHit = ttHit && tte->is_pv();

    if (  !PvNode
        && ttHit
        && tte->depth() >= ttDepth
        && ttValue != VALUE_NONE // Only in case of TT access race
        && (ttValue >= beta ? (tte->bound() & BOUND_LOWER)
                            : (tte->bound() & BOUND_UPPER)))
        return ttValue;

    // Evaluate the position statically
    if (inCheck)
    {
        ss->staticEval = VALUE_NONE;
        bestValue = futilityBase = -VALUE_INFINITE;
    }
    else
    {
        if (ttHit)
        {
            // Never assume anything about values stored in TT
            if ((ss->staticEval = bestValue = tte->eval()) == VALUE_NONE)
                ss->staticEval = bestValue = evaluate(pos);

            // Can ttValue be used as a better position evaluation?
            if (    ttValue != VALUE_NONE
                && (tte->bound() & (ttValue > bestValue ? BOUND_LOWER : BOUND_UPPER)))
                bestValue = ttValue;
        }
        else
            ss->staticEval = bestValue =
            (ss-1)->currentMove != MOVE_NULL ? evaluate(pos)
                                             : -(ss-1)->staticEval + 2 * Eval::tempo_value(pos);

        // Stand pat. Return immediately if static value is at least beta
        if (bestValue >= beta)
        {
            if (!ttHit)
                tte->save(posKey, value_to_tt(bestValue, ss->ply), false, BOUND_LOWER,
                          DEPTH_NONE, MOVE_NONE, ss->staticEval);

            return bestValue;
        }

        if (PvNode && bestValue > alpha)
            alpha = bestValue;

        futilityBase = bestValue + 154;
    }

    const PieceToHistory* contHist[] = { (ss-1)->continuationHistory, (ss-2)->continuationHistory,
                                          nullptr                   , (ss-4)->continuationHistory,
                                          nullptr                   , (ss-6)->continuationHistory };

    // Initialize a MovePicker object for the current position, and prepare
    // to search the moves. Because the depth is <= 0 here, only captures,
    // queen promotions and checks (only if depth >= DEPTH_QS_CHECKS) will
    // be generated.
    MovePicker mp(pos, ttMove, depth, &thisThread->mainHistory,
                                      &thisThread->captureHistory,
                                      contHist,
                                      to_sq((ss-1)->currentMove));

    // Loop through the moves until no moves remain or a beta cutoff occurs
    while ((move = mp.next_move()) != MOVE_NONE)
    {
      assert(is_ok(move));

      givesCheck = pos.gives_check(move);
      captureOrPromotion = pos.capture_or_promotion(move);

      moveCount++;

      // Futility pruning
      if (   !inCheck
          && !givesCheck
          && !(   pos.extinction_value() == -VALUE_MATE
               && pos.piece_on(to_sq(move))
               && pos.extinction_piece_types().find(type_of(pos.piece_on(to_sq(move)))) != pos.extinction_piece_types().end())
          &&  futilityBase > -VALUE_KNOWN_WIN
          && !pos.advanced_pawn_push(move))
      {
          assert(type_of(move) != ENPASSANT); // Due to !pos.advanced_pawn_push

          futilityValue = futilityBase + PieceValue[EG][pos.piece_on(to_sq(move))];

          if (futilityValue <= alpha)
          {
              bestValue = std::max(bestValue, futilityValue);
              continue;
          }

          if (futilityBase <= alpha && !pos.see_ge(move, VALUE_ZERO + 1))
          {
              bestValue = std::max(bestValue, futilityBase);
              continue;
          }
      }

      // Detect non-capture evasions that are candidates to be pruned
      evasionPrunable =    inCheck
                       &&  (depth != 0 || moveCount > 2)
                       &&  bestValue > VALUE_TB_LOSS_IN_MAX_PLY
                       && !pos.capture(move);

      // Don't search moves with negative SEE values
      if (  (!inCheck || evasionPrunable) && !pos.see_ge(move))
          continue;

      // Speculative prefetch as early as possible
      prefetch(TT.first_entry(pos.key_after(move)));

      // Check for legality just before making the move
      if (!pos.legal(move))
      {
          moveCount--;
          continue;
      }

      ss->currentMove = move;
      ss->continuationHistory = &thisThread->continuationHistory[inCheck]
                                                                [captureOrPromotion]
                                                                [history_slot(pos.moved_piece(move))]
                                                                [to_sq(move)];

      // Make and search the move
      pos.do_move(move, st, givesCheck);
      value = -qsearch<NT>(pos, ss+1, -beta, -alpha, depth - 1);
      pos.undo_move(move);

      assert(value > -VALUE_INFINITE && value < VALUE_INFINITE);

      // Check for a new best move
      if (value > bestValue)
      {
          bestValue = value;

          if (value > alpha)
          {
              bestMove = move;

              if (PvNode) // Update pv even in fail-high case
                  update_pv(ss->pv, move, (ss+1)->pv);

              if (PvNode && value < beta) // Update alpha here!
                  alpha = value;
              else
                  break; // Fail high
          }
       }
    }

    // All legal moves have been searched. A special case: If we're in check
    // and no legal moves were found, it is checkmate.
    if (inCheck && bestValue == -VALUE_INFINITE)
        return pos.checkmate_value(ss->ply); // Plies to mate from the root

    tte->save(posKey, value_to_tt(bestValue, ss->ply), pvHit,
              bestValue >= beta ? BOUND_LOWER :
              PvNode && bestValue > oldAlpha  ? BOUND_EXACT : BOUND_UPPER,
              ttDepth, bestMove, ss->staticEval);

    assert(bestValue > -VALUE_INFINITE && bestValue < VALUE_INFINITE);

    return bestValue;
  }


  // value_to_tt() adjusts a mate or TB score from "plies to mate from the root" to
  // "plies to mate from the current position". standard scores are unchanged.
  // The function is called before storing a value in the transposition table.

  Value value_to_tt(Value v, int ply) {

    assert(v != VALUE_NONE);

    return  v >= VALUE_TB_WIN_IN_MAX_PLY  ? v + ply
          : v <= VALUE_TB_LOSS_IN_MAX_PLY ? v - ply : v;
  }


  // value_from_tt() is the inverse of value_to_tt(): It adjusts a mate or TB score
  // from the transposition table (which refers to the plies to mate/be mated
  // from current position) to "plies to mate/be mated (TB win/loss) from the root".
  // However, for mate scores, to avoid potentially false mate scores related to the 50 moves rule,
  // and the graph history interaction, return an optimal TB score instead.

  Value value_from_tt(Value v, int ply, int r50c) {

    if (v == VALUE_NONE)
        return VALUE_NONE;

    if (v >= VALUE_TB_WIN_IN_MAX_PLY)  // TB win or better
    {
        if (v >= VALUE_MATE_IN_MAX_PLY && VALUE_MATE - v > 99 - r50c)
            return VALUE_MATE_IN_MAX_PLY - 1; // do not return a potentially false mate score

        return v - ply;
    }

    if (v <= VALUE_TB_LOSS_IN_MAX_PLY) // TB loss or worse
    {
        if (v <= VALUE_MATED_IN_MAX_PLY && VALUE_MATE + v > 99 - r50c)
            return VALUE_MATED_IN_MAX_PLY + 1; // do not return a potentially false mate score

        return v + ply;
    }

    return v;
  }


  // update_pv() adds current move and appends child pv[]

  void update_pv(Move* pv, Move move, Move* childPv) {

    for (*pv++ = move; childPv && *childPv != MOVE_NONE; )
        *pv++ = *childPv++;
    *pv = MOVE_NONE;
  }


  // update_all_stats() updates stats at the end of search() when a bestMove is found

  void update_all_stats(const Position& pos, Stack* ss, Move bestMove, Value bestValue, Value beta, Square prevSq,
                        Move* quietsSearched, int quietCount, Move* capturesSearched, int captureCount, Depth depth) {

    int bonus1, bonus2;
    Color us = pos.side_to_move();
    Thread* thisThread = pos.this_thread();
    CapturePieceToHistory& captureHistory = thisThread->captureHistory;
    Piece moved_piece = pos.moved_piece(bestMove);
    PieceType captured = type_of(pos.piece_on(to_sq(bestMove)));

    bonus1 = stat_bonus(depth + 1);
    bonus2 = bestValue > beta + PawnValueMg ? bonus1               // larger bonus
                                            : stat_bonus(depth);   // smaller bonus

    if (!pos.capture_or_promotion(bestMove))
    {
        update_quiet_stats(pos, ss, bestMove, bonus2, depth);

        // Decrease all the non-best quiet moves
        for (int i = 0; i < quietCount; ++i)
        {
            thisThread->mainHistory[us][from_to(quietsSearched[i])] << -bonus2;
            update_continuation_histories(ss, pos.moved_piece(quietsSearched[i]), to_sq(quietsSearched[i]), -bonus2);
        }
    }
    else
        captureHistory[moved_piece][to_sq(bestMove)][captured] << bonus1;

    // Extra penalty for a quiet TT or main killer move in previous ply when it gets refuted
    if (   ((ss-1)->moveCount == 1 || ((ss-1)->currentMove == (ss-1)->killers[0]))
        && !pos.captured_piece())
            update_continuation_histories(ss-1, pos.piece_on(prevSq), prevSq, -bonus1);

    // Decrease all the non-best capture moves
    for (int i = 0; i < captureCount; ++i)
    {
        moved_piece = pos.moved_piece(capturesSearched[i]);
        captured = type_of(pos.piece_on(to_sq(capturesSearched[i])));
        captureHistory[moved_piece][to_sq(capturesSearched[i])][captured] << -bonus1;
    }
  }


  // update_continuation_histories() updates histories of the move pairs formed
  // by moves at ply -1, -2, -4, and -6 with current move.

  void update_continuation_histories(Stack* ss, Piece pc, Square to, int bonus) {

    for (int i : {1, 2, 4, 6})
        if (is_ok((ss-i)->currentMove))
            (*(ss-i)->continuationHistory)[history_slot(pc)][to] << bonus;
  }


  // update_quiet_stats() updates move sorting heuristics

  void update_quiet_stats(const Position& pos, Stack* ss, Move move, int bonus, int depth) {

    if (ss->killers[0] != move)
    {
        ss->killers[1] = ss->killers[0];
        ss->killers[0] = move;
    }

    Color us = pos.side_to_move();
    Thread* thisThread = pos.this_thread();
    thisThread->mainHistory[us][from_to(move)] << bonus;
    update_continuation_histories(ss, pos.moved_piece(move), to_sq(move), bonus);

    if (type_of(pos.moved_piece(move)) != PAWN && type_of(move) != DROP)
        thisThread->mainHistory[us][from_to(reverse_move(move))] << -bonus;

    if (is_ok((ss-1)->currentMove))
    {
        Square prevSq = to_sq((ss-1)->currentMove);
        thisThread->counterMoves[pos.piece_on(prevSq)][prevSq] = move;
    }

    if (depth > 12 && ss->ply < MAX_LPH)
        thisThread->lowPlyHistory[ss->ply][from_to(move)] << stat_bonus(depth - 7);
  }

  // When playing with strength handicap, choose best move among a set of RootMoves
  // using a statistical rule dependent on 'level'. Idea by Heinz van Saanen.

  Move Skill::pick_best(size_t multiPV) {

    const RootMoves& rootMoves = Threads.main()->rootMoves;
    static PRNG rng(now()); // PRNG sequence should be non-deterministic

    // RootMoves are already sorted by score in descending order
    Value topScore = rootMoves[0].score;
    int delta = std::min(topScore - rootMoves[multiPV - 1].score, PawnValueMg);
    int weakness = 120 - 2 * level;
    int maxScore = -VALUE_INFINITE;

    // Choose best move. For each move score we add two terms, both dependent on
    // weakness. One is deterministic and bigger for weaker levels, and one is
    // random. Then we choose the move with the resulting highest score.
    for (size_t i = 0; i < multiPV; ++i)
    {
        // This is our magic formula
        int push = (  weakness * int(topScore - rootMoves[i].score)
                    + delta * (rng.rand<unsigned>() % weakness)) / 128;

        if (rootMoves[i].score + push >= maxScore)
        {
            maxScore = rootMoves[i].score + push;
            best = rootMoves[i].pv[0];
        }
    }

    return best;
  }

} // namespace

/// MainThread::check_time() is used to print debug info and, more importantly,
/// to detect when we are out of available time and thus stop the search.

void MainThread::check_time() {

  if (--callsCnt > 0)
      return;

  // When using nodes, ensure checking rate is not lower than 0.1% of nodes
  callsCnt = Limits.nodes ? std::min(1024, int(Limits.nodes / 1024)) : 1024;

  static TimePoint lastInfoTime = now();

  TimePoint elapsed = Time.elapsed();
  TimePoint tick = Limits.startTime + elapsed;

  if (tick - lastInfoTime >= 1000)
  {
      lastInfoTime = tick;
      dbg_print();
  }

  // We should not stop pondering until told so by the GUI
  if (ponder)
      return;

  if (   rootPos.two_boards()
      && Time.elapsed() < Limits.time[rootPos.side_to_move()] - 1000
      && (Partner.sitRequested || Partner.weDead))
      return;

  if (   (Limits.use_time_management() && (elapsed > Time.maximum() - 10 || stopOnPonderhit))
      || (Limits.movetime && elapsed >= Limits.movetime)
      || (Limits.nodes && Threads.nodes_searched() >= (uint64_t)Limits.nodes))
      Threads.stop = true;
}


/// UCI::pv() formats PV information according to the UCI protocol. UCI requires
/// that all (if any) unsearched PV lines are sent using a previous search score.

string UCI::pv(const Position& pos, Depth depth, Value alpha, Value beta) {

  std::stringstream ss;
  TimePoint elapsed = Time.elapsed() + 1;
  const RootMoves& rootMoves = pos.this_thread()->rootMoves;
  size_t pvIdx = pos.this_thread()->pvIdx;
  size_t multiPV = std::min((size_t)Options["MultiPV"], rootMoves.size());
  uint64_t nodesSearched = Threads.nodes_searched();
  uint64_t tbHits = Threads.tb_hits() + (TB::RootInTB ? rootMoves.size() : 0);

  for (size_t i = 0; i < multiPV; ++i)
  {
      bool updated = rootMoves[i].score != -VALUE_INFINITE;

      if (depth == 1 && !updated)
          continue;

      Depth d = updated ? depth : depth - 1;
      Value v = updated ? rootMoves[i].score : rootMoves[i].previousScore;

      bool tb = TB::RootInTB && abs(v) < VALUE_MATE_IN_MAX_PLY;
      v = tb ? rootMoves[i].tbScore : v;

      if (ss.rdbuf()->in_avail()) // Not at first line
          ss << "\n";

      if (Options["Protocol"] == "xboard")
      {
          ss << d << " "
             << UCI::value(v) << " "
             << elapsed / 10 << " "
             << nodesSearched << " "
             << rootMoves[i].selDepth << " "
             << nodesSearched * 1000 / elapsed << " "
             << tbHits << "\t";

          for (Move m : rootMoves[i].pv)
              ss << " " << UCI::move(pos, m);
      }
      else
      {
      ss << "info"
         << " depth "    << d
         << " seldepth " << rootMoves[i].selDepth
         << " multipv "  << i + 1
         << " score "    << UCI::value(v);

      if (!tb && i == pvIdx)
          ss << (v >= beta ? " lowerbound" : v <= alpha ? " upperbound" : "");

      ss << " nodes "    << nodesSearched
         << " nps "      << nodesSearched * 1000 / elapsed;

      if (elapsed > 1000) // Earlier makes little sense
          ss << " hashfull " << TT.hashfull();

      ss << " tbhits "   << tbHits
         << " time "     << elapsed
         << " pv";

      for (Move m : rootMoves[i].pv)
          ss << " " << UCI::move(pos, m);
      }
  }

  return ss.str();
}


/// RootMove::extract_ponder_from_tt() is called in case we have no ponder move
/// before exiting the search, for instance, in case we stop the search during a
/// fail high at root. We try hard to have a ponder move to return to the GUI,
/// otherwise in case of 'ponder on' we have nothing to think on.

bool RootMove::extract_ponder_from_tt(Position& pos) {

    StateInfo st;
    bool ttHit;

    assert(pv.size() == 1);

    if (pv[0] == MOVE_NONE)
        return false;

    pos.do_move(pv[0], st);
    TTEntry* tte = TT.probe(pos.key(), ttHit);

    if (ttHit)
    {
        Move m = tte->move(); // Local copy to be SMP safe
        if (MoveList<LEGAL>(pos).contains(m))
            pv.push_back(m);
    }

    pos.undo_move(pv[0]);
    return pv.size() > 1;
}

void Tablebases::rank_root_moves(Position& pos, Search::RootMoves& rootMoves) {

    RootInTB = false;
    UseRule50 = bool(Options["Syzygy50MoveRule"]);
    ProbeDepth = int(Options["SyzygyProbeDepth"]);
    Cardinality = int(Options["SyzygyProbeLimit"]);
    bool dtz_available = true;

    // Tables with fewer pieces than SyzygyProbeLimit are searched with
    // ProbeDepth == DEPTH_ZERO
    if (Cardinality > MaxCardinality)
    {
        Cardinality = MaxCardinality;
        ProbeDepth = 0;
    }

    if (Cardinality >= popcount(pos.pieces()) && !pos.can_castle(ANY_CASTLING))
    {
        // Rank moves using DTZ tables
        RootInTB = root_probe(pos, rootMoves);

        if (!RootInTB)
        {
            // DTZ tables are missing; try to rank moves using WDL tables
            dtz_available = false;
            RootInTB = root_probe_wdl(pos, rootMoves);
        }
    }

    if (RootInTB)
    {
        // Sort moves according to TB rank
        std::sort(rootMoves.begin(), rootMoves.end(),
                  [](const RootMove &a, const RootMove &b) { return a.tbRank > b.tbRank; } );

        // Probe during search only if DTZ is not available and we are winning
        if (dtz_available || rootMoves[0].tbScore <= VALUE_DRAW)
            Cardinality = 0;
    }
    else
    {
        // Clean up if root_probe() and root_probe_wdl() have failed
        for (auto& m : rootMoves)
            m.tbRank = 0;
    }
}<|MERGE_RESOLUTION|>--- conflicted
+++ resolved
@@ -463,17 +463,10 @@
           // Reset aspiration window starting size
           if (rootDepth >= 4)
           {
-<<<<<<< HEAD
-              Value previousScore = rootMoves[pvIdx].previousScore;
+              Value prev = rootMoves[pvIdx].previousScore;
               delta = Value(21 * (1 + rootPos.captures_to_hand()));
-              alpha = std::max(previousScore - delta,-VALUE_INFINITE);
-              beta  = std::min(previousScore + delta, VALUE_INFINITE);
-=======
-              Value prev = rootMoves[pvIdx].previousScore;
-              delta = Value(21);
               alpha = std::max(prev - delta,-VALUE_INFINITE);
               beta  = std::min(prev + delta, VALUE_INFINITE);
->>>>>>> f83cb957
 
               // Adjust contempt based on root move's previousScore (dynamic contempt)
               int dct = ct + (102 - ct / 2) * prev / (abs(prev) + 157);
@@ -982,12 +975,8 @@
         &&  depth >= 5
         &&  abs(beta) < VALUE_TB_WIN_IN_MAX_PLY)
     {
-<<<<<<< HEAD
-        Value raisedBeta = std::min(beta + (189 + 20 * !!pos.capture_the_flag_piece()) * (1 + pos.check_counting() + (pos.extinction_value() != VALUE_NONE)) - 45 * improving, VALUE_INFINITE);
-=======
-        Value raisedBeta = beta + 189 - 45 * improving;
+        Value raisedBeta = beta + (189 + 20 * !!pos.capture_the_flag_piece()) * (1 + pos.check_counting() + (pos.extinction_value() != VALUE_NONE)) - 45 * improving;
         assert(raisedBeta < VALUE_INFINITE);
->>>>>>> f83cb957
         MovePicker mp(pos, ttMove, raisedBeta - ss->staticEval, &captureHistory);
         int probCutCount = 0;
 
@@ -1135,12 +1124,8 @@
                   && captureHistory[movedPiece][to_sq(move)][type_of(pos.piece_on(to_sq(move)))] < 0)
                   continue;
 
-<<<<<<< HEAD
+              // See based pruning
               if (!pos.see_ge(move, Value(-194 - 120 * pos.captures_to_hand()) * depth)) // (~25 Elo)
-=======
-              // See based pruning
-              if (!pos.see_ge(move, Value(-194) * depth)) // (~25 Elo)
->>>>>>> f83cb957
                   continue;
           }
       }
