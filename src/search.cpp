--- conflicted
+++ resolved
@@ -937,11 +937,7 @@
         && (ss-1)->statScore < 23767
         &&  eval >= beta
         &&  eval >= ss->staticEval
-<<<<<<< HEAD
-        &&  ss->staticEval >= beta - 22 * depth - 34 * improving + 162 * ss->ttPv + 159 + 200 * (!pos.double_step_enabled() && pos.piece_to_char()[PAWN] != ' ')
-=======
-        &&  ss->staticEval >= beta - 20 * depth - 22 * improving + 168 * ss->ttPv + 159
->>>>>>> a2f01c07
+        &&  ss->staticEval >= beta - 20 * depth - 22 * improving + 168 * ss->ttPv + 159 + 200 * (!pos.double_step_enabled() && pos.piece_to_char()[PAWN] != ' ')
         && !excludedMove
         &&  pos.non_pawn_material(us)
         &&  pos.count<ALL_PIECES>(~us) != pos.count<PAWN>(~us)
@@ -951,11 +947,7 @@
         assert(eval - beta >= 0);
 
         // Null move dynamic reduction based on depth and value
-<<<<<<< HEAD
-        Depth R = (1062 - 300 * pos.must_capture() - 250 * !pos.checking_permitted() + 68 * depth) / 256 + std::min(int(eval - beta) / 190, pos.must_capture() || pos.blast_on_capture() ? 0 : 3);
-=======
-        Depth R = (1090 + 81 * depth) / 256 + std::min(int(eval - beta) / 205, 3);
->>>>>>> a2f01c07
+        Depth R = (1090 - 300 * pos.must_capture() - 250 * !pos.checking_permitted() + 81 * depth) / 256 + std::min(int(eval - beta) / 205, pos.must_capture() || pos.blast_on_capture() ? 0 : 3);
 
         ss->currentMove = MOVE_NULL;
         ss->continuationHistory = &thisThread->continuationHistory[0][0][NO_PIECE][0];
@@ -1318,25 +1310,14 @@
                   r += 2;
 
               ss->statScore =  thisThread->mainHistory[us][from_to(move)]
-<<<<<<< HEAD
                              + (*contHist[0])[history_slot(movedPiece)][to_sq(move)]
                              + (*contHist[1])[history_slot(movedPiece)][to_sq(move)]
                              + (*contHist[3])[history_slot(movedPiece)][to_sq(move)]
-                             - 4791;
+                             - 4923;
 
               // Decrease/increase reduction for moves with a good/bad history (~30 Elo)
               if (!ss->inCheck)
-                  r -= ss->statScore / (14790 - 4434 * pos.captures_to_hand());
-=======
-                             + (*contHist[0])[movedPiece][to_sq(move)]
-                             + (*contHist[1])[movedPiece][to_sq(move)]
-                             + (*contHist[3])[movedPiece][to_sq(move)]
-                             - 4923;
-
-              // Decrease/increase reduction for moves with a good/bad history (~30 Elo)
-              if (!ss->inCheck)
-                  r -= ss->statScore / 14721;
->>>>>>> a2f01c07
+                  r -= ss->statScore / (14721 - 4434 * pos.captures_to_hand());
           }
 
           // In general we want to cap the LMR depth search at newDepth. But if
