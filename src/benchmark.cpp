--- conflicted
+++ resolved
@@ -161,11 +161,8 @@
 
   list.emplace_back("setoption name Threads value " + threads);
   list.emplace_back("setoption name Hash value " + ttSize);
-<<<<<<< HEAD
   list.emplace_back("setoption name UCI_Variant value " + varname);
-=======
   list.emplace_back("ucinewgame");
->>>>>>> ca51d1ee
 
   for (const string& fen : fens)
       if (fen.find("setoption") != string::npos)
