--- conflicted
+++ resolved
@@ -29,6 +29,7 @@
 #include "material.h"
 #include "pawns.h"
 #include "thread.h"
+#include "uci.h"
 
 namespace Trace {
 
@@ -73,12 +74,8 @@
 
 namespace {
 
-<<<<<<< HEAD
-  // Threshold for space evaluation
-=======
   // Threshold for lazy and space evaluation
   constexpr Value LazyThreshold  = Value(1400);
->>>>>>> 09caea5c
   constexpr Value SpaceThreshold = Value(12222);
 
   // KingAttackWeights[PieceType] contains king attack weights by piece type
@@ -766,11 +763,7 @@
                 // in the pawn's path attacked or occupied by the enemy.
                 defendedSquares = unsafeSquares = squaresToQueen = forward_file_bb(Us, s);
 
-<<<<<<< HEAD
-                bb = forward_file_bb(Them, s) & pos.pieces(ROOK, QUEEN) & pos.attacks_from<ROOK>(Us, s);
-=======
                 bb = forward_file_bb(Them, s) & pos.pieces(ROOK, QUEEN);
->>>>>>> 09caea5c
 
                 if (!(pos.pieces(Us) & bb))
                     defendedSquares &= attackedBy[Us][ALL_PIECES];
@@ -1052,14 +1045,11 @@
     pe = Pawns::probe(pos);
     score += pe->pawn_score(WHITE) - pe->pawn_score(BLACK);
 
-<<<<<<< HEAD
-=======
     // Early exit if score is high
     Value v = (mg_value(score) + eg_value(score)) / 2;
-    if (abs(v) > (LazyThreshold + pos.non_pawn_material() / 64))
+    if (abs(v) > (LazyThreshold + pos.non_pawn_material() / 64) && Options["UCI_Variant"] == "chess")
        return pos.side_to_move() == WHITE ? v : -v;
 
->>>>>>> 09caea5c
     // Main evaluation begins here
 
     initialize<WHITE>();
@@ -1088,8 +1078,8 @@
 
     // Interpolate between a middlegame and a (scaled by 'sf') endgame score
     ScaleFactor sf = scale_factor(eg_value(score));
-    Value v =  mg_value(score) * int(me->game_phase())
-             + eg_value(score) * int(PHASE_MIDGAME - me->game_phase()) * sf / SCALE_FACTOR_NORMAL;
+    v =  mg_value(score) * int(me->game_phase())
+       + eg_value(score) * int(PHASE_MIDGAME - me->game_phase()) * sf / SCALE_FACTOR_NORMAL;
 
     v /= PHASE_MIDGAME;
 
