--- conflicted
+++ resolved
@@ -82,18 +82,12 @@
   constexpr int KingAttackWeights[PIECE_TYPE_NB] = { 0, 0, 81, 52, 44, 10, 40 };
 
   // Penalties for enemy's safe checks
-<<<<<<< HEAD
-  constexpr int QueenSafeCheck  = 780;
-  constexpr int RookSafeCheck   = 1078;
-  constexpr int BishopSafeCheck = 635;
-  constexpr int KnightSafeCheck = 790;
-  constexpr int OtherSafeCheck  = 600;
-=======
   constexpr int QueenSafeCheck  = 772;
   constexpr int RookSafeCheck   = 1084;
   constexpr int BishopSafeCheck = 645;
   constexpr int KnightSafeCheck = 792;
->>>>>>> eb4a124b
+
+  constexpr int OtherSafeCheck  = 600;
 
 #define S(mg, eg) make_score(mg, eg)
 
@@ -372,13 +366,9 @@
                 score += MinorBehindPawn;
 
             // Penalty if the piece is far from the king
-<<<<<<< HEAD
             if (pos.count<KING>(Us))
-            score -= KingProtector * distance(pos.square<KING>(Us), s);
-=======
             score -= (Pt == KNIGHT ? KnightKingProtector
                                    : BishopKingProtector) * distance(pos.square<KING>(Us), s);
->>>>>>> eb4a124b
 
             if (Pt == BISHOP)
             {
@@ -503,7 +493,6 @@
     b1 = attacks_bb<ROOK  >(ksq, pos.pieces() ^ pos.pieces(Us, QUEEN));
     b2 = attacks_bb<BISHOP>(ksq, pos.pieces() ^ pos.pieces(Us, QUEEN));
 
-<<<<<<< HEAD
     std::function <Bitboard (Color, PieceType)> get_attacks = [this](Color c, PieceType pt) {
         return attackedBy[c][pt] | (pos.piece_drops() && pos.count_in_hand(c, pt) ? pos.drop_region(c, pt) & ~pos.pieces() : Bitboard(0));
     };
@@ -522,7 +511,7 @@
                         & ~(b1 & attackedBy[Them][ROOK]);
 
             if (queenChecks)
-                kingDanger += more_than_one(queenChecks) ? QueenSafeCheck * 3/2
+                kingDanger += more_than_one(queenChecks) ? QueenSafeCheck * 145/100
                                                          : QueenSafeCheck;
             break;
         case ROOK:
@@ -530,9 +519,9 @@
         case KNIGHT:
             knightChecks = attacks_bb(Us, pt, ksq, pos.pieces() ^ pos.pieces(Us, QUEEN)) & get_attacks(Them, pt) & pos.board_bb();
             if (knightChecks & safe)
-                kingDanger += (pt == ROOK   ? RookSafeCheck
-                             : pt == BISHOP ? BishopSafeCheck
-                                            : KnightSafeCheck) * (more_than_one(knightChecks & safe) ? 3 : 2) / 2;
+                kingDanger +=  pt == ROOK   ? RookSafeCheck * (more_than_one(knightChecks & safe) ? 175 : 100) / 100
+                             : pt == BISHOP ? BishopSafeCheck * (more_than_one(knightChecks & safe) ? 150 : 100) / 100
+                                            : KnightSafeCheck * (more_than_one(knightChecks & safe) ? 162 : 100) / 100;
             else
                 unsafeChecks |= knightChecks;
             break;
@@ -576,46 +565,6 @@
 
     Square s = file_of(ksq) == FILE_A ? ksq + EAST : file_of(ksq) == pos.max_file() ? ksq + WEST : ksq;
     Bitboard kingFlank = pos.max_file() == FILE_H ? KingFlank[file_of(ksq)] : file_bb(s) | adjacent_files_bb(s);
-=======
-    // Enemy rooks checks
-    rookChecks = b1 & safe & attackedBy[Them][ROOK];
-    if (rookChecks)
-        kingDanger += more_than_one(rookChecks) ? RookSafeCheck * 175/100
-                                                : RookSafeCheck;
-    else
-        unsafeChecks |= b1 & attackedBy[Them][ROOK];
-
-    // Enemy queen safe checks: we count them only if they are from squares from
-    // which we can't give a rook check, because rook checks are more valuable.
-    queenChecks =  (b1 | b2)
-                 & attackedBy[Them][QUEEN]
-                 & safe
-                 & ~attackedBy[Us][QUEEN]
-                 & ~rookChecks;
-    if (queenChecks)
-        kingDanger += more_than_one(queenChecks) ? QueenSafeCheck * 145/100
-                                                 : QueenSafeCheck;
-
-    // Enemy bishops checks: we count them only if they are from squares from
-    // which we can't give a queen check, because queen checks are more valuable.
-    bishopChecks =  b2
-                  & attackedBy[Them][BISHOP]
-                  & safe
-                  & ~queenChecks;
-    if (bishopChecks)
-        kingDanger += more_than_one(bishopChecks) ? BishopSafeCheck * 3/2
-                                                  : BishopSafeCheck;
-    else
-        unsafeChecks |= b2 & attackedBy[Them][BISHOP];
-
-    // Enemy knights checks
-    knightChecks = pos.attacks_from<KNIGHT>(ksq) & attackedBy[Them][KNIGHT];
-    if (knightChecks & safe)
-        kingDanger += more_than_one(knightChecks & safe) ? KnightSafeCheck * 162/100
-                                                         : KnightSafeCheck;
-    else
-        unsafeChecks |= knightChecks;
->>>>>>> eb4a124b
 
     // Find the squares that opponent attacks in our king flank, the squares
     // which they attack twice in that flank, and the squares that we defend.
