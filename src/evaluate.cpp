/*
  Stockfish, a UCI chess playing engine derived from Glaurung 2.1
  Copyright (C) 2004-2021 The Stockfish developers (see AUTHORS file)

  Stockfish is free software: you can redistribute it and/or modify
  it under the terms of the GNU General Public License as published by
  the Free Software Foundation, either version 3 of the License, or
  (at your option) any later version.

  Stockfish is distributed in the hope that it will be useful,
  but WITHOUT ANY WARRANTY; without even the implied warranty of
  MERCHANTABILITY or FITNESS FOR A PARTICULAR PURPOSE.  See the
  GNU General Public License for more details.

  You should have received a copy of the GNU General Public License
  along with this program.  If not, see <http://www.gnu.org/licenses/>.
*/

#include <algorithm>
#include <cassert>
#include <cstdlib>
#include <cstring>   // For std::memset
#include <fstream>
#include <iomanip>
#include <sstream>
#include <iostream>
#include <streambuf>
#include <vector>

#include "bitboard.h"
#include "evaluate.h"
#include "material.h"
#include "misc.h"
#include "pawns.h"
#include "thread.h"
#include "timeman.h"
#include "uci.h"
#include "incbin/incbin.h"


// Macro to embed the default efficiently updatable neural network (NNUE) file
// data in the engine binary (using incbin.h, by Dale Weiler).
// This macro invocation will declare the following three variables
//     const unsigned char        gEmbeddedNNUEData[];  // a pointer to the embedded data
//     const unsigned char *const gEmbeddedNNUEEnd;     // a marker to the end
//     const unsigned int         gEmbeddedNNUESize;    // the size of the embedded file
// Note that this does not work in Microsoft Visual Studio.
#if !defined(_MSC_VER) && !defined(NNUE_EMBEDDING_OFF)
  INCBIN(EmbeddedNNUE, EvalFileDefaultName);
#else
  const unsigned char        gEmbeddedNNUEData[1] = {0x0};
  [[maybe_unused]]
  const unsigned char *const gEmbeddedNNUEEnd = &gEmbeddedNNUEData[1];
  const unsigned int         gEmbeddedNNUESize = 1;
#endif


using namespace std;

namespace Stockfish {

NnueFeatures currentNnueFeatures;

namespace Eval {

  bool useNNUE;
  string eval_file_loaded = "None";

  /// NNUE::init() tries to load a NNUE network at startup time, or when the engine
  /// receives a UCI command "setoption name EvalFile value nn-[a-z0-9]{12}.nnue"
  /// The name of the NNUE network is always retrieved from the EvalFile option.
  /// We search the given network in three locations: internally (the default
  /// network may be embedded in the binary), in the active working directory and
  /// in the engine directory. Distro packagers may define the DEFAULT_NNUE_DIRECTORY
  /// variable to have the engine search in a special directory in their distro.

  void NNUE::init() {

    useNNUE = Options["Use NNUE"];
    if (!useNNUE)
        return;

    string eval_file = string(Options["EvalFile"]);

    // Restrict NNUE usage to corresponding variant
    // Support multiple variant networks separated by semicolon(Windows)/colon(Unix)
    stringstream ss(eval_file);
    string variant = string(Options["UCI_Variant"]);
    useNNUE = false;
#ifndef _WIN32
    constexpr char SepChar = ':';
#else
    constexpr char SepChar = ';';
#endif
    while (getline(ss, eval_file, SepChar))
    {
        string basename = eval_file.substr(eval_file.find_last_of("\\/") + 1);
        if (basename.rfind(variant, 0) != string::npos || (variant == "chess" && basename.rfind("nn-", 0) != string::npos))
        {
            useNNUE = true;
            break;
        }
    }
    if (!useNNUE)
        return;

    currentNnueFeatures = variants.find(variant)->second->nnueFeatures;

    #if defined(DEFAULT_NNUE_DIRECTORY)
    #define stringify2(x) #x
    #define stringify(x) stringify2(x)
    vector<string> dirs = { "<internal>" , "" , CommandLine::binaryDirectory , stringify(DEFAULT_NNUE_DIRECTORY) };
    #else
    vector<string> dirs = { "<internal>" , "" , CommandLine::binaryDirectory };
    #endif

    for (string directory : dirs)
        if (eval_file_loaded != eval_file)
        {
            if (directory != "<internal>")
            {
                ifstream stream(directory + eval_file, ios::binary);
                if (load_eval(eval_file, stream))
                    eval_file_loaded = eval_file;
            }

            if (directory == "<internal>" && eval_file == EvalFileDefaultName)
            {
                // C++ way to prepare a buffer for a memory stream
                class MemoryBuffer : public basic_streambuf<char> {
                    public: MemoryBuffer(char* p, size_t n) { setg(p, p, p + n); setp(p, p + n); }
                };

                MemoryBuffer buffer(const_cast<char*>(reinterpret_cast<const char*>(gEmbeddedNNUEData)),
                                    size_t(gEmbeddedNNUESize));

                istream stream(&buffer);
                if (load_eval(eval_file, stream))
                    eval_file_loaded = eval_file;
            }
        }
  }

  /// NNUE::export_net() exports the currently loaded network to a file
  void NNUE::export_net(const std::optional<std::string>& filename) {
    std::string actualFilename;

    if (filename.has_value())
        actualFilename = filename.value();
    else
    {
        if (eval_file_loaded != EvalFileDefaultName)
        {
             sync_cout << "Failed to export a net. A non-embedded net can only be saved if the filename is specified." << sync_endl;
             return;
        }
        actualFilename = EvalFileDefaultName;
    }

    ofstream stream(actualFilename, std::ios_base::binary);

    if (save_eval(stream))
        sync_cout << "Network saved successfully to " << actualFilename << "." << sync_endl;
    else
        sync_cout << "Failed to export a net." << sync_endl;
  }

  /// NNUE::verify() verifies that the last net used was loaded successfully
  void NNUE::verify() {

    string eval_file = string(Options["EvalFile"]);

    if (useNNUE && eval_file.find(eval_file_loaded) == string::npos)
    {
        UCI::OptionsMap defaults;
        UCI::init(defaults);

        string msg1 = "If the UCI option \"Use NNUE\" is set to true, network evaluation parameters compatible with the engine must be available.";
        string msg2 = "The option is set to true, but the network file " + eval_file + " was not loaded successfully.";
        string msg3 = "The UCI option EvalFile might need to specify the full path, including the directory name, to the network file.";
        string msg4 = "The default net can be downloaded from: https://tests.stockfishchess.org/api/nn/" + string(defaults["EvalFile"]);
        string msg5 = "The engine will be terminated now.";

        sync_cout << "info string ERROR: " << msg1 << sync_endl;
        sync_cout << "info string ERROR: " << msg2 << sync_endl;
        sync_cout << "info string ERROR: " << msg3 << sync_endl;
        sync_cout << "info string ERROR: " << msg4 << sync_endl;
        sync_cout << "info string ERROR: " << msg5 << sync_endl;

        exit(EXIT_FAILURE);
    }

    if (useNNUE)
        sync_cout << "info string NNUE evaluation using " << eval_file_loaded << " enabled" << sync_endl;
    else
        sync_cout << "info string classical evaluation enabled" << sync_endl;
  }
}

namespace Trace {

  enum Tracing { NO_TRACE, TRACE };

  enum Term { // The first PIECE_TYPE_NB entries are reserved for PieceType
    MATERIAL = PIECE_TYPE_NB, IMBALANCE, MOBILITY, THREAT, PASSED, SPACE, VARIANT, WINNABLE, TOTAL, TERM_NB
  };

  Score scores[TERM_NB][COLOR_NB];

  double to_cp(Value v) { return double(v) / PawnValueEg; }

  void add(int idx, Color c, Score s) {
    scores[idx][c] = s;
  }

  void add(int idx, Score w, Score b = SCORE_ZERO) {
    scores[idx][WHITE] = w;
    scores[idx][BLACK] = b;
  }

  std::ostream& operator<<(std::ostream& os, Score s) {
    os << std::setw(5) << to_cp(mg_value(s)) << " "
       << std::setw(5) << to_cp(eg_value(s));
    return os;
  }

  std::ostream& operator<<(std::ostream& os, Term t) {

    if (t == MATERIAL || t == IMBALANCE || t == WINNABLE || t == TOTAL)
        os << " ----  ----"    << " | " << " ----  ----";
    else
        os << scores[t][WHITE] << " | " << scores[t][BLACK];

    os << " | " << scores[t][WHITE] - scores[t][BLACK] << "\n";
    return os;
  }
}

using namespace Trace;

namespace {

  // Threshold for lazy and space evaluation
  constexpr Value LazyThreshold1    =  Value(1565);
  constexpr Value LazyThreshold2    =  Value(1102);
  constexpr Value SpaceThreshold    = Value(11551);
  constexpr Value NNUEThreshold1    =   Value(800);

  // KingAttackWeights[PieceType] contains king attack weights by piece type
  constexpr int KingAttackWeights[PIECE_TYPE_NB] = { 0, 0, 81, 52, 44, 10, 40 };

  // SafeCheck[PieceType][single/multiple] contains safe check bonus by piece type,
  // higher if multiple safe checks are possible for that piece type.
  constexpr int SafeCheck[][2] = {
      {}, {600, 600}, {803, 1292}, {639, 974}, {1087, 1878}, {759, 1132}, {600, 900}
  };

#define S(mg, eg) make_score(mg, eg)

  // MobilityBonus[PieceType-2][attacked] contains bonuses for middle and end game,
  // indexed by piece type and number of attacked squares in the mobility area.
  constexpr Score MobilityBonus[][4 * RANK_NB] = {
    { S(-62,-79), S(-53,-57), S(-12,-31), S( -3,-17), S(  3,  7), S( 12, 13), // Knight
      S( 21, 16), S( 28, 21), S( 37, 26) },
    { S(-47,-59), S(-20,-25), S( 14, -8), S( 29, 12), S( 39, 21), S( 53, 40), // Bishop
      S( 53, 56), S( 60, 58), S( 62, 65), S( 69, 72), S( 78, 78), S( 83, 87),
      S( 91, 88), S( 96, 98) },
    { S(-60,-82), S(-24,-15), S(  0, 17) ,S(  3, 43), S(  4, 72), S( 14,100), // Rook
      S( 20,102), S( 30,122), S( 41,133), S(41 ,139), S( 41,153), S( 45,160),
      S( 57,165), S( 58,170), S( 67,175) },
    { S(-29,-49), S(-16,-29), S( -8, -8), S( -8, 17), S( 18, 39), S( 25, 54), // Queen
      S( 23, 59), S( 37, 73), S( 41, 76), S( 54, 95), S( 65, 95) ,S( 68,101),
      S( 69,124), S( 70,128), S( 70,132), S( 70,133) ,S( 71,136), S( 72,140),
      S( 74,147), S( 76,149), S( 90,153), S(104,169), S(105,171), S(106,171),
      S(112,178), S(114,185), S(114,187), S(119,221) }
  };
  constexpr Score MaxMobility  = S(150, 200);
  constexpr Score DropMobility = S(10, 10);

  // BishopPawns[distance from edge] contains a file-dependent penalty for pawns on
  // squares of the same color as our bishop.
  constexpr Score BishopPawns[int(FILE_NB) / 2] = {
    S(3, 8), S(3, 9), S(2, 8), S(3, 8)
  };

  // KingProtector[knight/bishop] contains penalty for each distance unit to own king
  constexpr Score KingProtector[] = { S(8, 9), S(6, 9) };

  // Outpost[knight/bishop] contains bonuses for each knight or bishop occupying a
  // pawn protected square on rank 4 to 6 which is also safe from a pawn attack.
  constexpr Score Outpost[] = { S(57, 38), S(31, 24) };

  // PassedRank[Rank] contains a bonus according to the rank of a passed pawn
  constexpr Score PassedRank[RANK_NB] = {
    S(0, 0), S(7, 27), S(16, 32), S(17, 40), S(64, 71), S(170, 174), S(278, 262)
  };

  constexpr Score RookOnClosedFile = S(10, 5);
  constexpr Score RookOnOpenFile[] = { S(19, 6), S(47, 26) };

  // ThreatByMinor/ByRook[attacked PieceType] contains bonuses according to
  // which piece type attacks which one. Attacks on lesser pieces which are
  // pawn-defended are not considered.
  constexpr Score ThreatByMinor[PIECE_TYPE_NB] = {
    S(0, 0), S(5, 32), S(55, 41), S(77, 56), S(89, 119), S(79, 162)
  };

  constexpr Score ThreatByRook[PIECE_TYPE_NB] = {
    S(0, 0), S(3, 44), S(37, 68), S(42, 60), S(0, 39), S(58, 43)
  };

  constexpr Value CorneredBishop = Value(50);

  // Assorted bonuses and penalties
  constexpr Score UncontestedOutpost  = S(  1, 10);
  constexpr Score BishopOnKingRing    = S( 24,  0);
  constexpr Score BishopXRayPawns     = S(  4,  5);
  constexpr Score FlankAttacks        = S(  8,  0);
  constexpr Score Hanging             = S( 69, 36);
  constexpr Score KnightOnQueen       = S( 16, 11);
  constexpr Score LongDiagonalBishop  = S( 45,  0);
  constexpr Score MinorBehindPawn     = S( 18,  3);
  constexpr Score PassedFile          = S( 11,  8);
  constexpr Score PawnlessFlank       = S( 17, 95);
  constexpr Score ReachableOutpost    = S( 31, 22);
  constexpr Score RestrictedPiece     = S(  7,  7);
  constexpr Score RookOnKingRing      = S( 16,  0);
  constexpr Score SliderOnQueen       = S( 60, 18);
  constexpr Score ThreatByKing        = S( 24, 89);
  constexpr Score ThreatByPawnPush    = S( 48, 39);
  constexpr Score ThreatBySafePawn    = S(173, 94);
  constexpr Score TrappedRook         = S( 55, 13);
  constexpr Score WeakQueenProtection = S( 14,  0);
  constexpr Score WeakQueen           = S( 56, 15);


  // Variant and fairy piece bonuses
  constexpr Score KingProximity        = S(2, 6);
  constexpr Score EndgameKingProximity = S(0, 10);
  constexpr Score ConnectedSoldier     = S(20, 20);

  constexpr int VirtualCheck = 600;

#undef S

  // Evaluation class computes and stores attacks tables and other working data
  template<Tracing T>
  class Evaluation {

  public:
    Evaluation() = delete;
    explicit Evaluation(const Position& p) : pos(p) {}
    Evaluation& operator=(const Evaluation&) = delete;
    Value value();

  private:
    template<Color Us> void initialize();
    template<Color Us> Score pieces(PieceType Pt);
    template<Color Us> Score hand(PieceType pt);
    template<Color Us> Score king() const;
    template<Color Us> Score threats() const;
    template<Color Us> Score passed() const;
    template<Color Us> Score space() const;
    template<Color Us> Score variant() const;
    Value winnable(Score score) const;

    const Position& pos;
    Material::Entry* me;
    Pawns::Entry* pe;
    Bitboard mobilityArea[COLOR_NB];
    Score mobility[COLOR_NB] = { SCORE_ZERO, SCORE_ZERO };

    // attackedBy[color][piece type] is a bitboard representing all squares
    // attacked by a given color and piece type. Special "piece types" which
    // is also calculated is ALL_PIECES.
    Bitboard attackedBy[COLOR_NB][PIECE_TYPE_NB];

    // attackedBy2[color] are the squares attacked by at least 2 units of a given
    // color, including x-rays. But diagonal x-rays through pawns are not computed.
    Bitboard attackedBy2[COLOR_NB];

    // kingRing[color] are the squares adjacent to the king plus some other
    // very near squares, depending on king position.
    Bitboard kingRing[COLOR_NB];

    // kingAttackersCount[color] is the number of pieces of the given color
    // which attack a square in the kingRing of the enemy king.
    int kingAttackersCount[COLOR_NB];
    int kingAttackersCountInHand[COLOR_NB];

    // kingAttackersWeight[color] is the sum of the "weights" of the pieces of
    // the given color which attack a square in the kingRing of the enemy king.
    // The weights of the individual piece types are given by the elements in
    // the KingAttackWeights array.
    int kingAttackersWeight[COLOR_NB];
    int kingAttackersWeightInHand[COLOR_NB];

    // kingAttacksCount[color] is the number of attacks by the given color to
    // squares directly adjacent to the enemy king. Pieces which attack more
    // than one square are counted multiple times. For instance, if there is
    // a white knight on g5 and black's king is on g8, this white knight adds 2
    // to kingAttacksCount[WHITE].
    int kingAttacksCount[COLOR_NB];
  };


  // Evaluation::initialize() computes king and pawn attacks, and the king ring
  // bitboard for a given color. This is done at the beginning of the evaluation.

  template<Tracing T> template<Color Us>
  void Evaluation<T>::initialize() {

    constexpr Color     Them = ~Us;
    constexpr Direction Up   = pawn_push(Us);
    constexpr Direction Down = -Up;
    Bitboard LowRanks = rank_bb(relative_rank(Us, RANK_2, pos.max_rank())) | rank_bb(relative_rank(Us, RANK_3, pos.max_rank()));

    const Square ksq = pos.count<KING>(Us) ? pos.square<KING>(Us) : SQ_NONE;

    Bitboard dblAttackByPawn = pawn_double_attacks_bb<Us>(pos.pieces(Us, PAWN));

    // Find our pawns that are blocked or on the first two ranks
    Bitboard b = pos.pieces(Us, PAWN) & (shift<Down>(pos.pieces()) | LowRanks);

    // Squares occupied by those pawns, by our king or queen, by blockers to attacks on our king
    // or controlled by enemy pawns are excluded from the mobility area.
    if (pos.must_capture())
        mobilityArea[Us] = AllSquares;
    else
        mobilityArea[Us] = ~(b | pos.pieces(Us, KING, QUEEN) | pos.blockers_for_king(Us) | pe->pawn_attacks(Them)
                               | (pos.pieces(Us, SHOGI_PAWN) & shift<Down>(pos.pieces(Us)))
                               | shift<Down>(pos.pieces(Them, SHOGI_PAWN, SOLDIER))
                               | shift<EAST>(pos.promoted_soldiers(Them))
                               | shift<WEST>(pos.promoted_soldiers(Them)));

    // Initialize attackedBy[] for king and pawns
    attackedBy[Us][KING] = pos.count<KING>(Us) ? pos.attacks_from(Us, KING, ksq) : Bitboard(0);
    attackedBy[Us][PAWN] = pe->pawn_attacks(Us);
    attackedBy[Us][SHOGI_PAWN] = shift<Up>(pos.pieces(Us, SHOGI_PAWN));
    attackedBy[Us][ALL_PIECES] = attackedBy[Us][KING] | attackedBy[Us][PAWN] | attackedBy[Us][SHOGI_PAWN];
    attackedBy2[Us]            =  (attackedBy[Us][KING] & attackedBy[Us][PAWN])
                                | (attackedBy[Us][KING] & attackedBy[Us][SHOGI_PAWN])
                                | (attackedBy[Us][PAWN] & attackedBy[Us][SHOGI_PAWN])
                                | dblAttackByPawn;

    // Init our king safety tables
    if (!pos.count<KING>(Us))
        kingRing[Us] = Bitboard(0);
    else
    {
        Square s = make_square(std::clamp(file_of(ksq), FILE_B, File(pos.max_file() - 1)),
                               std::clamp(rank_of(ksq), RANK_2, Rank(pos.max_rank() - 1)));
        kingRing[Us] = attacks_bb<KING>(s) | s;
    }

    kingAttackersCount[Them] = popcount(kingRing[Us] & (pe->pawn_attacks(Them) | shift<Down>(pos.pieces(Them, SHOGI_PAWN))));
    kingAttacksCount[Them] = kingAttackersWeight[Them] = 0;
    kingAttackersCountInHand[Them] = kingAttackersWeightInHand[Them] = 0;

    // Remove from kingRing[] the squares defended by two pawns
    kingRing[Us] &= ~dblAttackByPawn;

    kingRing[Us] &= pos.board_bb();
  }


  // Evaluation::pieces() scores pieces of a given color and type

  template<Tracing T> template<Color Us>
  Score Evaluation<T>::pieces(PieceType Pt) {

    constexpr Color     Them = ~Us;
    constexpr Direction Down = -pawn_push(Us);
    constexpr Bitboard OutpostRanks = (Us == WHITE ? Rank4BB | Rank5BB | Rank6BB
                                                   : Rank5BB | Rank4BB | Rank3BB);
    Bitboard b1 = pos.pieces(Us, Pt);
    Bitboard b, bb;
    Score score = SCORE_ZERO;

    attackedBy[Us][Pt] = 0;

    while (b1)
    {
        Square s = pop_lsb(b1);

        // Find attacked squares, including x-ray attacks for bishops and rooks
        b = Pt == BISHOP ? attacks_bb<BISHOP>(s, pos.pieces() ^ pos.pieces(QUEEN))
          : Pt ==   ROOK && !pos.diagonal_lines() ? attacks_bb<  ROOK>(s, pos.pieces() ^ pos.pieces(QUEEN) ^ pos.pieces(Us, ROOK))
                         : pos.attacks_from(Us, Pt, s);

        // Restrict mobility to actual squares of board
        b &= pos.board_bb(Us, Pt);

        if (pos.blockers_for_king(Us) & s)
            b &= line_bb(pos.square<KING>(Us), s);

        attackedBy2[Us] |= attackedBy[Us][ALL_PIECES] & b;
        attackedBy[Us][Pt] |= b;
        attackedBy[Us][ALL_PIECES] |= b;

        if (b & kingRing[Them])
        {
            kingAttackersCount[Us]++;
            kingAttackersWeight[Us] += KingAttackWeights[std::min(Pt, FAIRY_PIECES)];
            kingAttacksCount[Us] += popcount(b & attackedBy[Them][KING]);
        }

        else if (Pt == ROOK && (file_bb(s) & kingRing[Them]))
            score += RookOnKingRing;

        else if (Pt == BISHOP && (attacks_bb<BISHOP>(s, pos.pieces(PAWN)) & kingRing[Them]))
            score += BishopOnKingRing;

        if (Pt > QUEEN)
             b = (b & pos.pieces()) | (pos.moves_from(Us, Pt, s) & ~pos.pieces() & pos.board_bb());

        int mob = popcount(b & mobilityArea[Us]);
        if (Pt <= QUEEN)
            mobility[Us] += MobilityBonus[Pt - 2][mob];
        else
            mobility[Us] += MaxMobility * (mob - 2) / (8 + mob);

        // Piece promotion bonus
        if (pos.promoted_piece_type(Pt) != NO_PIECE_TYPE)
        {
            Bitboard zone = zone_bb(Us, pos.promotion_rank(), pos.max_rank());
            if (zone & (b | s))
                score += make_score(PieceValue[MG][pos.promoted_piece_type(Pt)] - PieceValue[MG][Pt],
                                    PieceValue[EG][pos.promoted_piece_type(Pt)] - PieceValue[EG][Pt]) / (zone & s && b ? 6 : 12);
        }
        else if (pos.piece_demotion() && pos.unpromoted_piece_on(s))
            score -= make_score(PieceValue[MG][Pt] - PieceValue[MG][pos.unpromoted_piece_on(s)],
                                PieceValue[EG][Pt] - PieceValue[EG][pos.unpromoted_piece_on(s)]) / 4;
        else if (pos.captures_to_hand() && pos.unpromoted_piece_on(s))
            score += make_score(PieceValue[MG][Pt] - PieceValue[MG][pos.unpromoted_piece_on(s)],
                                PieceValue[EG][Pt] - PieceValue[EG][pos.unpromoted_piece_on(s)]) / 8;

        // Penalty if the piece is far from the kings in drop variants
        if ((pos.captures_to_hand() || pos.two_boards()) && pos.count<KING>(Them) && pos.count<KING>(Us))
        {
            if (!(b & (kingRing[Us] | kingRing[Them])))
                score -= KingProximity * distance(s, pos.square<KING>(Us)) * distance(s, pos.square<KING>(Them));
        }

        else if (pos.count<KING>(Us) && (Pt == FERS || Pt == SILVER))
            score -= EndgameKingProximity * (distance(s, pos.square<KING>(Us)) - 2);

        if (Pt == SOLDIER && (pos.pieces(Us, SOLDIER) & rank_bb(s) & adjacent_files_bb(s)))
            score += ConnectedSoldier;

        if (Pt == BISHOP || Pt == KNIGHT)
        {
            // Bonus if the piece is on an outpost square or can reach one
            // Bonus for knights (UncontestedOutpost) if few relevant targets
            bb = OutpostRanks & (attackedBy[Us][PAWN] | shift<Down>(pos.pieces(PAWN)))
                              & ~pe->pawn_attacks_span(Them);
            Bitboard targets = pos.pieces(Them) & ~pos.pieces(PAWN);

            if (   Pt == KNIGHT
                && bb & s & ~CenterFiles // on a side outpost
                && !(b & targets)        // no relevant attacks
                && (!more_than_one(targets & (s & QueenSide ? QueenSide : KingSide))))
                score += UncontestedOutpost * popcount(pos.pieces(PAWN) & (s & QueenSide ? QueenSide : KingSide));
            else if (bb & s)
                score += Outpost[Pt == BISHOP];
            else if (Pt == KNIGHT && bb & b & ~pos.pieces(Us))
                score += ReachableOutpost;

            // Bonus for a knight or bishop shielded by pawn
            if (shift<Down>(pos.pieces(PAWN)) & s)
                score += MinorBehindPawn;

            // Penalty if the piece is far from the king
            if (pos.count<KING>(Us))
            score -= KingProtector[Pt == BISHOP] * distance(pos.square<KING>(Us), s);

            if (Pt == BISHOP)
            {
                // Penalty according to the number of our pawns on the same color square as the
                // bishop, bigger when the center files are blocked with pawns and smaller
                // when the bishop is outside the pawn chain.
                Bitboard blocked = pos.pieces(Us, PAWN) & shift<Down>(pos.pieces());

                score -= BishopPawns[edge_distance(file_of(s), pos.max_file())] * pos.pawns_on_same_color_squares(Us, s)
                                     * (!(attackedBy[Us][PAWN] & s) + popcount(blocked & CenterFiles));

                // Penalty for all enemy pawns x-rayed
                score -= BishopXRayPawns * popcount(attacks_bb<BISHOP>(s) & pos.pieces(Them, PAWN));

                // Bonus for bishop on a long diagonal which can "see" both center squares
                if (more_than_one(attacks_bb<BISHOP>(s, pos.pieces(PAWN)) & Center))
                    score += LongDiagonalBishop;

                // An important Chess960 pattern: a cornered bishop blocked by a friendly
                // pawn diagonally in front of it is a very serious problem, especially
                // when that pawn is also blocked.
                if (   pos.is_chess960()
                    && (s == relative_square(Us, SQ_A1) || s == relative_square(Us, SQ_H1)))
                {
                    Direction d = pawn_push(Us) + (file_of(s) == FILE_A ? EAST : WEST);
                    if (pos.piece_on(s + d) == make_piece(Us, PAWN))
                        score -= !pos.empty(s + d + pawn_push(Us)) ? 4 * make_score(CorneredBishop, CorneredBishop)
                                                                   : 3 * make_score(CorneredBishop, CorneredBishop);
                }
            }
        }

        if (Pt == ROOK)
        {
            // Bonuses for rook on a (semi-)open or closed file
            if (pos.is_on_semiopen_file(Us, s))
            {
                score += RookOnOpenFile[pos.is_on_semiopen_file(Them, s)];
            }
            else
            {
                // If our pawn on this file is blocked, increase penalty
                if ( pos.pieces(Us, PAWN)
                   & shift<Down>(pos.pieces())
                   & file_bb(s))
                {
                    score -= RookOnClosedFile;
                }

                // Penalty when trapped by the king, even more if the king cannot castle
                if (mob <= 3 && pos.count<KING>(Us))
                {
                    File kf = file_of(pos.square<KING>(Us));
                    if ((kf < FILE_E) == (file_of(s) < kf))
                        score -= TrappedRook * (1 + !pos.castling_rights(Us));
                }
            }
        }

        if (Pt == QUEEN)
        {
            // Penalty if any relative pin or discovered attack against the queen
            Bitboard queenPinners;
            if (pos.slider_blockers(pos.pieces(Them, ROOK, BISHOP), s, queenPinners, Them))
                score -= WeakQueen;
        }
    }
    if constexpr (T)
        Trace::add(Pt, Us, score);

    return score;
  }

  // Evaluation::hand() scores pieces of a given color and type in hand
  template<Tracing T> template<Color Us>
  Score Evaluation<T>::hand(PieceType pt) {

    constexpr Color Them = ~Us;

    Score score = SCORE_ZERO;

    if (pos.count_in_hand(Us, pt) > 0 && pt != KING)
    {
        Bitboard b = pos.drop_region(Us, pt) & ~pos.pieces() & (~attackedBy2[Them] | attackedBy[Us][ALL_PIECES]);
        if ((b & kingRing[Them]) && pt != SHOGI_PAWN)
        {
            kingAttackersCountInHand[Us] += pos.count_in_hand(Us, pt);
            kingAttackersWeightInHand[Us] += KingAttackWeights[std::min(pt, FAIRY_PIECES)] * pos.count_in_hand(Us, pt);
            kingAttacksCount[Us] += popcount(b & attackedBy[Them][KING]);
        }
        Bitboard theirHalf = pos.board_bb() & ~forward_ranks_bb(Them, relative_rank(Them, Rank((pos.max_rank() - 1) / 2), pos.max_rank()));
        mobility[Us] += DropMobility * popcount(b & theirHalf & ~attackedBy[Them][ALL_PIECES]);

        // Bonus for Kyoto shogi style drops of promoted pieces
        if (pos.promoted_piece_type(pt) != NO_PIECE_TYPE && pos.drop_promoted())
            score += make_score(std::max(PieceValue[MG][pos.promoted_piece_type(pt)] - PieceValue[MG][pt], VALUE_ZERO),
                                std::max(PieceValue[EG][pos.promoted_piece_type(pt)] - PieceValue[EG][pt], VALUE_ZERO)) / 4 * pos.count_in_hand(Us, pt);

        // Mobility bonus for reversi variants
        if (pos.enclosing_drop())
            mobility[Us] += make_score(500, 500) * popcount(b);

        // Reduce score if there is a deficit of gates
        if (pos.seirawan_gating() && !pos.piece_drops() && pos.count_in_hand(Us, ALL_PIECES) > popcount(pos.gates(Us)))
            score -= make_score(200, 900) / pos.count_in_hand(Us, ALL_PIECES) * (pos.count_in_hand(Us, ALL_PIECES) - popcount(pos.gates(Us)));

        // Redundant pieces that can not be doubled per file (e.g., shogi pawns)
        if (pt == pos.drop_no_doubled())
            score -= make_score(50, 20) * std::max(pos.count_with_hand(Us, pt) - pos.max_file() - 1, 0);
    }

    return score;
  }

  // Evaluation::king() assigns bonuses and penalties to a king of a given color

  template<Tracing T> template<Color Us>
  Score Evaluation<T>::king() const {

    constexpr Color    Them = ~Us;
    Rank r = relative_rank(Us, std::min(Rank((pos.max_rank() - 1) / 2 + 1), pos.max_rank()), pos.max_rank());
    Bitboard Camp = pos.board_bb() & ~forward_ranks_bb(Us, r);

    if (!pos.count<KING>(Us) || !pos.checking_permitted() || pos.checkmate_value() != -VALUE_MATE)
        return SCORE_ZERO;

    Bitboard weak, b1, b2, b3, safe, unsafeChecks = 0;
    Bitboard queenChecks, knightChecks, pawnChecks, otherChecks;
    int kingDanger = 0;
    const Square ksq = pos.square<KING>(Us);

    // Init the score with king shelter and enemy pawns storm
    Score score = pe->king_safety<Us>(pos);

    // Attacked squares defended at most once by our queen or king
    weak =  attackedBy[Them][ALL_PIECES]
          & ~attackedBy2[Us]
          & (~attackedBy[Us][ALL_PIECES] | attackedBy[Us][KING] | attackedBy[Us][QUEEN]);

    // Analyse the safe enemy's checks which are possible on next move
    safe  = ~pos.pieces(Them);
    if (!pos.check_counting() || pos.checks_remaining(Them) > 1)
    safe &= ~attackedBy[Us][ALL_PIECES] | (weak & attackedBy2[Them]);

    b1 = attacks_bb<ROOK  >(ksq, pos.pieces() ^ pos.pieces(Us, QUEEN));
    b2 = attacks_bb<BISHOP>(ksq, pos.pieces() ^ pos.pieces(Us, QUEEN));

    std::function <Bitboard (Color, PieceType)> get_attacks = [this](Color c, PieceType pt) {
        return attackedBy[c][pt] | (pos.piece_drops() && pos.count_in_hand(c, pt) > 0 ? pos.drop_region(c, pt) & ~pos.pieces() : Bitboard(0));
    };
    for (PieceType pt : pos.piece_types())
    {
        switch (pt)
        {
        case QUEEN:
            // Enemy queen safe checks: we count them only if they are from squares from
            // which we can't give a rook check, because rook checks are more valuable.
            queenChecks = (b1 | b2)
                        & get_attacks(Them, QUEEN)
                        & pos.board_bb()
                        & safe
                        & ~attackedBy[Us][QUEEN]
                        & ~(b1 & attackedBy[Them][ROOK]);

            if (queenChecks)
                kingDanger += SafeCheck[QUEEN][more_than_one(queenChecks)];
            break;
        case ROOK:
        case BISHOP:
        case KNIGHT:
            knightChecks = attacks_bb(Us, pt, ksq, pos.pieces() ^ pos.pieces(Us, QUEEN)) & get_attacks(Them, pt) & pos.board_bb();
            if (knightChecks & safe)
                kingDanger += SafeCheck[pt][more_than_one(knightChecks & safe)];
            else
                unsafeChecks |= knightChecks;
            break;
        case PAWN:
            if (pos.piece_drops() && pos.count_in_hand(Them, pt) > 0)
            {
                pawnChecks = attacks_bb(Us, pt, ksq, pos.pieces()) & ~pos.pieces() & pos.board_bb();
                if (pawnChecks & safe)
                    kingDanger += SafeCheck[PAWN][more_than_one(pawnChecks & safe)];
                else
                    unsafeChecks |= pawnChecks;
            }
            break;
        case SHOGI_PAWN:
            if (pos.promoted_piece_type(pt))
            {
                otherChecks = attacks_bb(Us, pos.promoted_piece_type(pt), ksq, pos.pieces()) & attackedBy[Them][pt]
                                 & zone_bb(Them, pos.promotion_rank(), pos.max_rank()) & pos.board_bb();
                if (otherChecks & safe)
                    kingDanger += SafeCheck[FAIRY_PIECES][more_than_one(otherChecks & safe)];
                else
                    unsafeChecks |= otherChecks;
            }
            break;
        case KING:
            break;
        default:
            otherChecks = attacks_bb(Us, pt, ksq, pos.pieces()) & get_attacks(Them, pt) & pos.board_bb();
            if (otherChecks & safe)
                kingDanger += SafeCheck[FAIRY_PIECES][more_than_one(otherChecks & safe)];
            else
                unsafeChecks |= otherChecks;
        }
    }

    // Virtual piece drops
    if (pos.two_boards() && pos.piece_drops())
    {
        for (PieceType pt : pos.piece_types())
            if (pos.count_in_hand(Them, pt) <= 0 && (attacks_bb(Us, pt, ksq, pos.pieces()) & safe & pos.drop_region(Them, pt) & ~pos.pieces()))
            {
                kingDanger += VirtualCheck * 500 / (500 + PieceValue[MG][pt]);
                // Presumably a mate threat
                if (!(attackedBy[Us][KING] & ~(attackedBy[Them][ALL_PIECES] | pos.pieces(Us))))
                    kingDanger += 2000;
            }
    }

    if (pos.check_counting())
        kingDanger += kingDanger * 7 / (3 + pos.checks_remaining(Them));

    Square s = file_of(ksq) == FILE_A ? ksq + EAST : file_of(ksq) == pos.max_file() ? ksq + WEST : ksq;
    Bitboard kingFlank = pos.max_file() == FILE_H ? KingFlank[file_of(ksq)] : file_bb(s) | adjacent_files_bb(s);

    // Find the squares that opponent attacks in our king flank, the squares
    // which they attack twice in that flank, and the squares that we defend.
    b1 = attackedBy[Them][ALL_PIECES] & kingFlank & Camp;
    b2 = b1 & attackedBy2[Them];
    b3 = attackedBy[Us][ALL_PIECES] & kingFlank & Camp;

    int kingFlankAttack  = popcount(b1) + popcount(b2);
    int kingFlankDefense = popcount(b3);

    kingDanger +=        kingAttackersCount[Them] * kingAttackersWeight[Them]
                 +       kingAttackersCountInHand[Them] * kingAttackersWeight[Them]
                 +       kingAttackersCount[Them] * kingAttackersWeightInHand[Them]
                 + 183 * popcount(kingRing[Us] & (weak | ~pos.board_bb(Us, KING))) * (1 + pos.captures_to_hand() + pos.check_counting())
                 + 148 * popcount(unsafeChecks) * (1 + pos.check_counting())
                 +  98 * popcount(pos.blockers_for_king(Us))
                 +  69 * kingAttacksCount[Them] * (2 + 8 * pos.check_counting() + pos.captures_to_hand()) / 2
                 +   3 * kingFlankAttack * kingFlankAttack / 8
                 +       mg_value(mobility[Them] - mobility[Us]) * int(!pos.captures_to_hand())
                 - 873 * !(pos.major_pieces(Them) || pos.captures_to_hand())
                       * 2 / (2 + 2 * pos.check_counting() + 2 * pos.two_boards() + 2 * pos.makpong()
                                + (pos.king_type() != KING) * (pos.diagonal_lines() ? 1 : 2))
                 - 100 * bool(attackedBy[Us][KNIGHT] & attackedBy[Us][KING])
                 -   6 * mg_value(score) / 8
                 -   4 * kingFlankDefense
                 +  37;

    // Transform the kingDanger units into a Score, and subtract it from the evaluation
    if (kingDanger > 100)
        score -= make_score(std::min(kingDanger, 3500) * kingDanger / 4096, kingDanger / 16);

    // Penalty when our king is on a pawnless flank
    if (!(pos.pieces(PAWN) & kingFlank))
        score -= PawnlessFlank;

    // Penalty if king flank is under attack, potentially moving toward the king
    score -= FlankAttacks * kingFlankAttack * (1 + 5 * pos.captures_to_hand() + pos.check_counting());

    if (pos.check_counting())
        score += make_score(0, mg_value(score) * 2 / (2 + pos.checks_remaining(Them)));

    if (pos.king_type() == WAZIR)
        score += make_score(0, mg_value(score) / 2);

    // For drop games, king danger is independent of game phase, but dependent on material density
    if (pos.captures_to_hand() || pos.two_boards())
        score = make_score(mg_value(score) * me->material_density() / 11000,
                           mg_value(score) * me->material_density() / 11000);

    if constexpr (T)
        Trace::add(KING, Us, score);

    return score;
  }


  // Evaluation::threats() assigns bonuses according to the types of the
  // attacking and the attacked pieces.

  template<Tracing T> template<Color Us>
  Score Evaluation<T>::threats() const {

    constexpr Color     Them     = ~Us;
    constexpr Direction Up       = pawn_push(Us);
    constexpr Bitboard  TRank3BB = (Us == WHITE ? Rank3BB : Rank6BB);

    Bitboard b, weak, defended, nonPawnEnemies, stronglyProtected, safe;
    Score score = SCORE_ZERO;

    // Bonuses for variants with mandatory captures
    if (pos.must_capture())
    {
        // Penalties for possible captures
        Bitboard captures = attackedBy[Us][ALL_PIECES] & pos.pieces(Them);
        if (captures)
            score -= make_score(2000, 2000) / (1 + popcount(captures & attackedBy[Them][ALL_PIECES] & ~attackedBy2[Us]));

        // Bonus if we threaten to force captures
        Bitboard moves = 0, piecebb = pos.pieces(Us);
        while (piecebb)
        {
            Square s = pop_lsb(piecebb);
            if (type_of(pos.piece_on(s)) != KING)
                moves |= pos.moves_from(Us, type_of(pos.piece_on(s)), s);
        }
        score += make_score(200, 200) * popcount(attackedBy[Them][ALL_PIECES] & moves & ~pos.pieces());
        score += make_score(200, 220) * popcount(attackedBy[Them][ALL_PIECES] & moves & ~pos.pieces() & ~attackedBy2[Us]);
    }

    // Extinction threats
    if (pos.extinction_value() == -VALUE_MATE)
    {
        Bitboard bExt = attackedBy[Us][ALL_PIECES] & pos.pieces(Them);
        for (PieceType pt : pos.extinction_piece_types())
        {
            if (pt == ALL_PIECES)
                continue;
            int denom = std::max(pos.count_with_hand(Them, pt) - pos.extinction_piece_count(), 1);
            // Explosion threats
            if (pos.blast_on_capture())
            {
                int evasions = popcount(((attackedBy[Them][pt] & ~pos.pieces(Them)) | pos.pieces(Them, pt)) & ~attackedBy[Us][ALL_PIECES]) * denom;
                int attacks = popcount((attackedBy[Them][pt] | pos.pieces(Them, pt)) & attackedBy[Us][ALL_PIECES]);
                int explosions = 0;

                Bitboard bExtBlast = bExt & (attackedBy2[Us] | ~attackedBy[Us][pt]);
                while (bExtBlast)
                {
                    Square s = pop_lsb(bExtBlast);
                    if (((attacks_bb<KING>(s) | s) & pos.pieces(Them, pt)) && !(attacks_bb<KING>(s) & pos.pieces(Us, pt)))
                        explosions++;
                }
                int danger = 20 * attacks / (evasions + 1) + 40 * explosions;
                score += make_score(danger * (100 + danger), 0);
            }
            else
                // Direct extinction threats
                score += make_score(1000, 1000) / (denom * denom) * popcount(bExt & pos.pieces(Them, pt));
        }
    }

    // Non-pawn enemies
    nonPawnEnemies = pos.pieces(Them) & ~pos.pieces(PAWN, SHOGI_PAWN) & ~pos.pieces(SOLDIER);

    // Squares strongly protected by the enemy, either because they defend the
    // square with a pawn, or because they defend the square twice and we don't.
    stronglyProtected =  (attackedBy[Them][PAWN] | attackedBy[Them][SHOGI_PAWN] | attackedBy[Them][SOLDIER])
                       | (attackedBy2[Them] & ~attackedBy2[Us]);

    // Non-pawn enemies, strongly protected
    defended = nonPawnEnemies & stronglyProtected;

    // Enemies not strongly protected and under our attack
    weak = pos.pieces(Them) & ~stronglyProtected & attackedBy[Us][ALL_PIECES];

    // Bonus according to the kind of attacking pieces
    if (defended | weak)
    {
        b = (defended | weak) & (attackedBy[Us][KNIGHT] | attackedBy[Us][BISHOP]);
        while (b)
            score += ThreatByMinor[type_of(pos.piece_on(pop_lsb(b)))];

        b = weak & attackedBy[Us][ROOK];
        while (b)
            score += ThreatByRook[type_of(pos.piece_on(pop_lsb(b)))];

        if (weak & attackedBy[Us][KING])
            score += ThreatByKing;

        b =  ~attackedBy[Them][ALL_PIECES]
           | (nonPawnEnemies & attackedBy2[Us]);
        score += Hanging * popcount(weak & b);

        // Additional bonus if weak piece is only protected by a queen
        score += WeakQueenProtection * popcount(weak & attackedBy[Them][QUEEN]);
    }

    // Bonus for restricting their piece moves
    b =   attackedBy[Them][ALL_PIECES]
       & ~stronglyProtected
       &  attackedBy[Us][ALL_PIECES];
    score += RestrictedPiece * popcount(b);

    // Protected or unattacked squares
    safe = ~attackedBy[Them][ALL_PIECES] | attackedBy[Us][ALL_PIECES];

    // Bonus for attacking enemy pieces with our relatively safe pawns
    b = pos.pieces(Us, PAWN) & safe;
    b = pawn_attacks_bb<Us>(b) & nonPawnEnemies;
    score += ThreatBySafePawn * popcount(b);

    // Find squares where our pawns can push on the next move
    b  = shift<Up>(pos.pieces(Us, PAWN)) & ~pos.pieces();
    b |= shift<Up>(b & TRank3BB) & ~pos.pieces();

    // Keep only the squares which are relatively safe
    b &= ~attackedBy[Them][PAWN] & safe;

    // Bonus for safe pawn threats on the next move
    b = (pawn_attacks_bb<Us>(b) | shift<Up>(shift<Up>(pos.pieces(Us, SHOGI_PAWN, SOLDIER)))) & nonPawnEnemies;
    score += ThreatByPawnPush * popcount(b);

    // Bonus for threats on the next moves against enemy queen
    if (pos.count<QUEEN>(Them) == 1)
    {
        bool queenImbalance = pos.count<QUEEN>() == 1;

        Square s = pos.square<QUEEN>(Them);
        safe =   mobilityArea[Us]
              & ~pos.pieces(Us, PAWN)
              & ~stronglyProtected;

        b = attackedBy[Us][KNIGHT] & attacks_bb<KNIGHT>(s);

        score += KnightOnQueen * popcount(b & safe) * (1 + queenImbalance);

        b =  (attackedBy[Us][BISHOP] & attacks_bb<BISHOP>(s, pos.pieces()))
           | (attackedBy[Us][ROOK  ] & attacks_bb<ROOK  >(s, pos.pieces()));

        score += SliderOnQueen * popcount(b & safe & attackedBy2[Us]) * (1 + queenImbalance);
    }

    if constexpr (T)
        Trace::add(THREAT, Us, score);

    return score;
  }

  // Evaluation::passed() evaluates the passed pawns and candidate passed
  // pawns of the given color.

  template<Tracing T> template<Color Us>
  Score Evaluation<T>::passed() const {

    constexpr Color     Them = ~Us;
    constexpr Direction Up   = pawn_push(Us);
    constexpr Direction Down = -Up;

    auto king_proximity = [&](Color c, Square s) {
      return pos.extinction_value() == VALUE_MATE ? 0 : pos.count<KING>(c) ? std::min(distance(pos.square<KING>(c), s), 5) : 5;
    };

    Bitboard b, bb, squaresToQueen, unsafeSquares, blockedPassers, helpers;
    Score score = SCORE_ZERO;

    b = pe->passed_pawns(Us);

    blockedPassers = b & shift<Down>(pos.pieces(Them, PAWN));
    if (blockedPassers)
    {
        helpers =  shift<Up>(pos.pieces(Us, PAWN))
                 & ~pos.pieces(Them)
                 & (~attackedBy2[Them] | attackedBy[Us][ALL_PIECES]);

        // Remove blocked candidate passers that don't have help to pass
        b &=  ~blockedPassers
            | shift<WEST>(helpers)
            | shift<EAST>(helpers);
    }

    while (b)
    {
        Square s = pop_lsb(b);

        assert(!(pos.pieces(Them, PAWN) & forward_file_bb(Us, s + Up)));

        int r = std::max(RANK_8 - std::max(pos.promotion_rank() - relative_rank(Us, s, pos.max_rank()), 0), 0);

        Score bonus = PassedRank[r];

        if (r > RANK_3)
        {
            int w = 5 * r - 13;
            Square blockSq = s + Up;

            // Adjust bonus based on the king's proximity
            bonus += make_score(0, (  king_proximity(Them, blockSq) * 19 / 4
                                    - king_proximity(Us,   blockSq) *  2) * w);

            // If blockSq is not the queening square then consider also a second push
            if (r != RANK_7)
                bonus -= make_score(0, king_proximity(Us, blockSq + Up) * w);

            // If the pawn is free to advance, then increase the bonus
            if (pos.empty(blockSq))
            {
                squaresToQueen = forward_file_bb(Us, s);
                unsafeSquares = passed_pawn_span(Us, s);

                bb = forward_file_bb(Them, s) & pos.pieces(ROOK, QUEEN);

                if (!(pos.pieces(Them) & bb))
                    unsafeSquares &= attackedBy[Them][ALL_PIECES] | pos.pieces(Them);

                // If there are no enemy pieces or attacks on passed pawn span, assign a big bonus.
                // Or if there is some, but they are all attacked by our pawns, assign a bit smaller bonus.
                // Otherwise assign a smaller bonus if the path to queen is not attacked
                // and even smaller bonus if it is attacked but block square is not.
                int k = !unsafeSquares                    ? 36 :
                !(unsafeSquares & ~attackedBy[Us][PAWN])  ? 30 :
                        !(unsafeSquares & squaresToQueen) ? 17 :
                        !(unsafeSquares & blockSq)        ?  7 :
                                                             0 ;

                // Assign a larger bonus if the block square is defended
                if ((pos.pieces(Us) & bb) || (attackedBy[Us][ALL_PIECES] & blockSq))
                    k += 5;

                bonus += make_score(k * w, k * w);
            }
        } // r > RANK_3

        score += bonus - PassedFile * edge_distance(file_of(s), pos.max_file());
    }

    // Scale by maximum promotion piece value
    Value maxMg = VALUE_ZERO, maxEg = VALUE_ZERO;
    for (PieceType pt : pos.promotion_piece_types())
    {
        maxMg = std::max(maxMg, PieceValue[MG][pt]);
        maxEg = std::max(maxEg, PieceValue[EG][pt]);
    }
    score = make_score(mg_value(score) * int(maxMg - PawnValueMg) / (QueenValueMg - PawnValueMg),
                       eg_value(score) * int(maxEg - PawnValueEg) / (QueenValueEg - PawnValueEg));

    // Score passed shogi pawns
    PieceType pt = pos.promoted_piece_type(SHOGI_PAWN);
    if (pt != NO_PIECE_TYPE)
    {
        b = pos.pieces(Us, SHOGI_PAWN);
        while (b)
        {
            Square s = pop_lsb(b);
            if ((pos.pieces(Them, SHOGI_PAWN) & forward_file_bb(Us, s)) || relative_rank(Us, s, pos.max_rank()) == pos.max_rank())
                continue;

            Square blockSq = s + Up;
            int d = 2 * std::max(pos.promotion_rank() - relative_rank(Us, s, pos.max_rank()), 1);
            d += !!(attackedBy[Them][ALL_PIECES] & ~attackedBy2[Us] & blockSq);
            score += make_score(PieceValue[MG][pt], PieceValue[EG][pt]) / (d * d);
        }
    }

    if constexpr (T)
        Trace::add(PASSED, Us, score);

    return score;
  }


  // Evaluation::space() computes a space evaluation for a given side, aiming to improve game
  // play in the opening. It is based on the number of safe squares on the four central files
  // on ranks 2 to 4. Completely safe squares behind a friendly pawn are counted twice.
  // Finally, the space bonus is multiplied by a weight which decreases according to occupancy.

  template<Tracing T> template<Color Us>
  Score Evaluation<T>::space() const {

    bool pawnsOnly = !(pos.pieces(Us) ^ pos.pieces(Us, PAWN));

    // Early exit if, for example, both queens or 6 minor pieces have been exchanged
    if (pos.non_pawn_material() < SpaceThreshold && !pawnsOnly && pos.double_step_enabled())
        return SCORE_ZERO;

    constexpr Color Them     = ~Us;
    constexpr Direction Down = -pawn_push(Us);
    constexpr Bitboard SpaceMask =
      Us == WHITE ? CenterFiles & (Rank2BB | Rank3BB | Rank4BB)
                  : CenterFiles & (Rank7BB | Rank6BB | Rank5BB);

    // Find the available squares for our pieces inside the area defined by SpaceMask
    Bitboard safe =   SpaceMask
                   & ~pos.pieces(Us, PAWN)
                   & ~attackedBy[Them][PAWN];

    // Find all squares which are at most three squares behind some friendly pawn
    Bitboard behind = pos.pieces(Us, PAWN);
    behind |= shift<Down>(behind);
    behind |= shift<Down+Down>(behind);

    if (pawnsOnly)
    {
        safe = pos.board_bb() & ((attackedBy2[Us] & ~attackedBy2[Them]) | (attackedBy[Us][PAWN] & ~pos.pieces(Us, PAWN)));
        behind = 0;
    }

    // Compute space score based on the number of safe squares and number of our pieces
    // increased with number of total blocked pawns in position.
    int bonus = popcount(safe) + popcount(behind & safe & ~attackedBy[Them][ALL_PIECES]);
    int weight = pos.count<ALL_PIECES>(Us) - 3 + std::min(pe->blocked_count(), 9);
    Score score = make_score(bonus * weight * weight / 16, 0);

    if (pos.capture_the_flag(Us))
        score += make_score(200, 200) * popcount(behind & safe & pos.capture_the_flag(Us));

    if constexpr (T)
        Trace::add(SPACE, Us, score);

    return score;
  }


  // Evaluation::variant() computes variant-specific evaluation bonuses for a given side.

  template<Tracing T> template<Color Us>
  Score Evaluation<T>::variant() const {

    constexpr Color Them = ~Us;
    constexpr Direction Down = pawn_push(Them);

    Score score = SCORE_ZERO;

    // Capture the flag
    if (pos.capture_the_flag(Us))
    {
        PieceType ptCtf = pos.capture_the_flag_piece();
        Bitboard ctfPieces = pos.pieces(Us, ptCtf);
        Bitboard ctfTargets = pos.capture_the_flag(Us) & pos.board_bb();
        Bitboard onHold = 0;
        Bitboard onHold2 = 0;
        Bitboard processed = 0;
        Bitboard blocked = pos.pieces(Us, PAWN) | attackedBy[Them][ALL_PIECES];
        Bitboard doubleBlocked =  attackedBy2[Them]
                                | (pos.pieces(Us, PAWN) & (shift<Down>(pos.pieces()) | attackedBy[Them][ALL_PIECES]))
                                | (pos.pieces(Them) & pe->pawn_attacks(Them))
                                | (pawn_attacks_bb<Them>(pos.pieces(Them, PAWN) & pe->pawn_attacks(Them)));
        Bitboard inaccessible = pos.pieces(Us, PAWN) & shift<Down>(pos.pieces(Them, PAWN));
        // Traverse all paths of the CTF pieces to the CTF targets.
        // Put squares that are attacked or occupied on hold for one iteration.
        // This reflects that likely a move will be needed to block or capture the attack.
        for (int dist = 0; (ctfPieces || onHold || onHold2) && (ctfTargets & ~processed); dist++)
        {
            int wins = popcount(ctfTargets & ctfPieces);
            if (wins)
                score += make_score(4000, 4000) * wins / (wins + dist * dist);
            Bitboard current = ctfPieces & ~ctfTargets;
            processed |= ctfPieces;
            ctfPieces = onHold & ~processed;
            onHold = onHold2 & ~processed;
            onHold2 = 0;
            while (current)
            {
                Square s = pop_lsb(current);
                Bitboard attacks = (  (PseudoAttacks[Us][ptCtf][s] & pos.pieces())
                                    | (PseudoMoves[Us][ptCtf][s] & ~pos.pieces())) & ~processed & pos.board_bb();
                ctfPieces |= attacks & ~blocked;
                onHold |= attacks & ~doubleBlocked;
                onHold2 |= attacks & ~inaccessible;
            }
        }
    }

    // nCheck
    if (pos.check_counting())
    {
        int remainingChecks = pos.checks_remaining(Us);
        assert(remainingChecks > 0);
        score += make_score(3600, 1000) / (remainingChecks * remainingChecks);
    }

    // Extinction
    if (pos.extinction_value() != VALUE_NONE)
    {
        for (PieceType pt : pos.extinction_piece_types())
            if (pt != ALL_PIECES)
            {
                // Single piece type extinction bonus
                int denom = std::max(pos.count(Us, pt) - pos.extinction_piece_count(), 1);
                if (pos.count(Them, pt) >= pos.extinction_opponent_piece_count() || pos.two_boards())
                    score += make_score(1000000 / (500 + PieceValue[MG][pt]),
                                        1000000 / (500 + PieceValue[EG][pt])) / (denom * denom)
                            * (pos.extinction_value() / VALUE_MATE);
            }
            else if (pos.extinction_value() == VALUE_MATE)
            {
                // Losing chess variant bonus
                score += make_score(pos.non_pawn_material(Us), pos.non_pawn_material(Us)) / pos.count<ALL_PIECES>(Us);
            }
            else if (pos.count<PAWN>(Us) == pos.count<ALL_PIECES>(Us))
            {
                // Pawns easy to stop/capture
                int l = 0, m = 0, r = popcount(pos.pieces(Us, PAWN) & file_bb(FILE_A));
                for (File f = FILE_A; f <= pos.max_file(); ++f)
                {
                    l = m; m = r; r = popcount(pos.pieces(Us, PAWN) & shift<EAST>(file_bb(f)));
                    score -= make_score(80 - 10 * (edge_distance(f, pos.max_file()) % 2),
                                        80 - 15 * (edge_distance(f, pos.max_file()) % 2)) * m / (1 + l * r);
                }
            }
            else if (pos.count<PAWN>(Them) == pos.count<ALL_PIECES>(Them))
            {
                // Add a bonus according to how close we are to breaking through the pawn wall
                int dist = 8;
                Bitboard breakthroughs = attackedBy[Us][ALL_PIECES] & rank_bb(relative_rank(Us, pos.max_rank(), pos.max_rank()));
                if (breakthroughs)
                    dist = attackedBy[Us][QUEEN] & breakthroughs ? 0 : 1;
                else for (File f = FILE_A; f <= pos.max_file(); ++f)
                    dist = std::min(dist, popcount(pos.pieces(PAWN) & file_bb(f)));
                score += make_score(70, 70) * pos.count<PAWN>(Them) / (1 + dist * dist) / (pos.pieces(Us, QUEEN) ? 2 : 4);
            }
    }

    // Connect-n
    if (pos.connect_n() > 0)
    {
        for (Direction d : {NORTH, NORTH_EAST, EAST, SOUTH_EAST})
        {
            // Find sufficiently large gaps
            Bitboard b = pos.board_bb() & ~pos.pieces(Them);
            for (int i = 1; i < pos.connect_n(); i++)
                b &= shift(d, b);
            // Count number of pieces per gap
            while (b)
            {
                Square s = pop_lsb(b);
                int c = 0;
                for (int j = 0; j < pos.connect_n(); j++)
                    if (pos.pieces(Us) & (s - j * d))
                        c++;
                score += make_score(200, 200)  * c / (pos.connect_n() - c) / (pos.connect_n() - c);
            }
        }
    }

    // Potential piece flips (Reversi)
    if (pos.flip_enclosed_pieces())
    {
        // Stable pieces
        if (pos.flip_enclosed_pieces() == REVERSI)
        {
            Bitboard edges = (FileABB | file_bb(pos.max_file()) | Rank1BB | rank_bb(pos.max_rank())) & pos.board_bb();
            Bitboard edgePieces = pos.pieces(Us) & edges;
            while (edgePieces)
            {
                Bitboard connectedEdge = attacks_bb(Us, ROOK, pop_lsb(edgePieces), ~(pos.pieces(Us) & edges)) & edges;
                if (!more_than_one(connectedEdge & ~pos.pieces(Us)))
                    score += make_score(300, 300);
                else if (!(connectedEdge & ~pos.pieces()))
                    score += make_score(200, 200);
            }
        }

        // Unstable
        Bitboard unstable = 0;
        Bitboard drops = pos.drop_region(Them, IMMOBILE_PIECE);
        while (drops)
        {
            Square s = pop_lsb(drops);
            if (pos.flip_enclosed_pieces() == REVERSI)
            {
                Bitboard b = attacks_bb(Them, QUEEN, s, ~pos.pieces(Us)) & ~PseudoAttacks[Them][KING][s] & pos.pieces(Them);
                while(b)
                    unstable |= between_bb(s, pop_lsb(b));
            }
            else
                unstable |= PseudoAttacks[Them][KING][s] & pos.pieces(Us);
        }
        score -= make_score(200, 200) * popcount(unstable);
    }

    if (T)
        Trace::add(VARIANT, Us, score);

    return score;
  }


  // Evaluation::winnable() adjusts the midgame and endgame score components, based on
  // the known attacking/defending status of the players. The final value is derived
  // by interpolation from the midgame and endgame values.

  template<Tracing T>
  Value Evaluation<T>::winnable(Score score) const {

    // No initiative bonus for extinction variants
    int complexity = 0;
    bool pawnsOnBothFlanks = true;
    if (pos.extinction_value() == VALUE_NONE && !pos.captures_to_hand() && !pos.connect_n() && !pos.material_counting())
    {
    int outflanking = !pos.count<KING>(WHITE) || !pos.count<KING>(BLACK) ? 0
                     :  distance<File>(pos.square<KING>(WHITE), pos.square<KING>(BLACK))
                    + int(rank_of(pos.square<KING>(WHITE)) - rank_of(pos.square<KING>(BLACK)));

        pawnsOnBothFlanks =   (pos.pieces(PAWN) & QueenSide)
                            && (pos.pieces(PAWN) & KingSide);

    bool almostUnwinnable =   outflanking < 0
                           && pos.stalemate_value() == VALUE_DRAW
                           && !pawnsOnBothFlanks;

    bool infiltration =   (pos.count<KING>(WHITE) && rank_of(pos.square<KING>(WHITE)) > RANK_4)
                       || (pos.count<KING>(BLACK) && rank_of(pos.square<KING>(BLACK)) < RANK_5);

    // Compute the initiative bonus for the attacking side
    complexity =       9 * pe->passed_count()
                    + 12 * pos.count<PAWN>()
                    + 15 * pos.count<SOLDIER>()
                    +  9 * outflanking
                    + 21 * pawnsOnBothFlanks
                    + 24 * infiltration
                    + 51 * !pos.non_pawn_material()
                    - 43 * almostUnwinnable
                    -110 ;
    }

    Value mg = mg_value(score);
    Value eg = eg_value(score);

    // Now apply the bonus: note that we find the attacking side by extracting the
    // sign of the midgame or endgame values, and that we carefully cap the bonus
    // so that the midgame and endgame scores do not change sign after the bonus.
    int u = ((mg > 0) - (mg < 0)) * std::clamp(complexity + 50, -abs(mg), 0);
    int v = ((eg > 0) - (eg < 0)) * std::max(complexity, -abs(eg));

    mg += u;
    eg += v;

    // Compute the scale factor for the winning side
    Color strongSide = eg > VALUE_DRAW ? WHITE : BLACK;
    int sf = me->scale_factor(pos, strongSide);

    // If scale factor is not already specific, scale up/down via general heuristics
    if (sf == SCALE_FACTOR_NORMAL && !pos.captures_to_hand() && !pos.material_counting())
    {
        if (pos.opposite_bishops())
        {
            // For pure opposite colored bishops endgames use scale factor
            // based on the number of passed pawns of the strong side.
            if (   pos.non_pawn_material(WHITE) == BishopValueMg
                && pos.non_pawn_material(BLACK) == BishopValueMg)
                sf = 18 + 4 * popcount(pe->passed_pawns(strongSide));
            // For every other opposite colored bishops endgames use scale factor
            // based on the number of all pieces of the strong side.
            else
                sf = 22 + 3 * pos.count<ALL_PIECES>(strongSide);
        }
        // For rook endgames with strong side not having overwhelming pawn number advantage
        // and its pawns being on one flank and weak side protecting its pieces with a king
        // use lower scale factor.
        else if (  pos.non_pawn_material(WHITE) == RookValueMg
                && pos.non_pawn_material(BLACK) == RookValueMg
                && pos.count<PAWN>(strongSide) - pos.count<PAWN>(~strongSide) <= 1
                && bool(KingSide & pos.pieces(strongSide, PAWN)) != bool(QueenSide & pos.pieces(strongSide, PAWN))
                && pos.count<KING>(~strongSide)
                && (attacks_bb<KING>(pos.square<KING>(~strongSide)) & pos.pieces(~strongSide, PAWN)))
            sf = 36;
        // For queen vs no queen endgames use scale factor
        // based on number of minors of side that doesn't have queen.
        else if (pos.count<QUEEN>() == 1)
            sf = 37 + 3 * (pos.count<QUEEN>(WHITE) == 1 ? pos.count<BISHOP>(BLACK) + pos.count<KNIGHT>(BLACK)
                                                        : pos.count<BISHOP>(WHITE) + pos.count<KNIGHT>(WHITE));
        // In every other case use scale factor based on
        // the number of pawns of the strong side reduced if pawns are on a single flank.
        else
            sf = std::min(sf, 36 + 7 * (pos.count<PAWN>(strongSide) + pos.count<SOLDIER>(strongSide))) - 4 * !pawnsOnBothFlanks;

        // Reduce scale factor in case of pawns being on a single flank
        sf -= 4 * !pawnsOnBothFlanks;
    }

    // Interpolate between the middlegame and (scaled by 'sf') endgame score
    v =  mg * int(me->game_phase())
       + eg * int(PHASE_MIDGAME - me->game_phase()) * ScaleFactor(sf) / SCALE_FACTOR_NORMAL;
    v /= PHASE_MIDGAME;

    if constexpr (T)
    {
        Trace::add(WINNABLE, make_score(u, eg * ScaleFactor(sf) / SCALE_FACTOR_NORMAL - eg_value(score)));
        Trace::add(TOTAL, make_score(mg, eg * ScaleFactor(sf) / SCALE_FACTOR_NORMAL));
    }

    return Value(v);
  }


  // Evaluation::value() is the main function of the class. It computes the various
  // parts of the evaluation and returns the value of the position from the point
  // of view of the side to move.

  template<Tracing T>
  Value Evaluation<T>::value() {

    assert(!pos.checkers());
    assert(!pos.is_immediate_game_end());

    // Probe the material hash table
    me = Material::probe(pos);

    // If we have a specialized evaluation function for the current material
    // configuration, call it and return.
    if (me->specialized_eval_exists())
        return me->evaluate(pos);

    // Initialize score by reading the incrementally updated scores included in
    // the position object (material + piece square tables) and the material
    // imbalance. Score is computed internally from the white point of view.
    Score score = pos.psq_score();
    if (T)
        Trace::add(MATERIAL, score);
    score += me->imbalance() + pos.this_thread()->contempt;

    // Probe the pawn hash table
    pe = Pawns::probe(pos);
    score += pe->pawn_score(WHITE) - pe->pawn_score(BLACK);

    // Early exit if score is high
    auto lazy_skip = [&](Value lazyThreshold) {
        return abs(mg_value(score) + eg_value(score)) / 2 > lazyThreshold + pos.non_pawn_material() / 64;
    };

    if (lazy_skip(LazyThreshold1) && Options["UCI_Variant"] == "chess")
        goto make_v;

    // Main evaluation begins here
    std::memset(attackedBy, 0, sizeof(attackedBy));
    initialize<WHITE>();
    initialize<BLACK>();

    // Pieces evaluated first (also populates attackedBy, attackedBy2).
    // For unused piece types, we still need to set attack bitboard to zero.
    for (PieceType pt : pos.piece_types())
        if (pt != SHOGI_PAWN && pt != PAWN && pt != KING)
            score += pieces<WHITE>(pt) - pieces<BLACK>(pt);

    // Evaluate pieces in hand once attack tables are complete
    if (pos.piece_drops() || pos.seirawan_gating())
        for (PieceType pt : pos.piece_types())
            score += hand<WHITE>(pt) - hand<BLACK>(pt);

    score += (mobility[WHITE] - mobility[BLACK]) * (1 + pos.captures_to_hand() + pos.must_capture() + pos.check_counting());

    // More complex interactions that require fully populated attack bitboards
    score +=  king<   WHITE>() - king<   BLACK>()
            + passed< WHITE>() - passed< BLACK>()
            + variant<WHITE>() - variant<BLACK>();

    if (lazy_skip(LazyThreshold2) && Options["UCI_Variant"] == "chess")
        goto make_v;

    score +=  threats<WHITE>() - threats<BLACK>()
            + space<  WHITE>() - space<  BLACK>();

make_v:
    // Derive single value from mg and eg parts of score
    Value v = winnable(score);

    // In case of tracing add all remaining individual evaluation terms
    if constexpr (T)
    {
        Trace::add(IMBALANCE, me->imbalance());
        Trace::add(PAWN, pe->pawn_score(WHITE), pe->pawn_score(BLACK));
        Trace::add(MOBILITY, mobility[WHITE], mobility[BLACK]);
    }

    // Evaluation grain
    v = (v / 16) * 16;

    // Side to move point of view
    v = (pos.side_to_move() == WHITE ? v : -v);

    return v;
  }


  /// Fisher Random Chess: correction for cornered bishops, to fix chess960 play with NNUE

  Value fix_FRC(const Position& pos) {

    constexpr Bitboard Corners =  Bitboard(1ULL) << SQ_A1 | Bitboard(1ULL) << SQ_H1 | Bitboard(1ULL) << SQ_A8 | Bitboard(1ULL) << SQ_H8;

    if (!(pos.pieces(BISHOP) & Corners))
        return VALUE_ZERO;

    int correction = 0;

    if (   pos.piece_on(SQ_A1) == W_BISHOP
        && pos.piece_on(SQ_B2) == W_PAWN)
        correction += !pos.empty(SQ_B3) ? -CorneredBishop * 4
                                        : -CorneredBishop * 3;

    if (   pos.piece_on(SQ_H1) == W_BISHOP
        && pos.piece_on(SQ_G2) == W_PAWN)
        correction += !pos.empty(SQ_G3) ? -CorneredBishop * 4
                                        : -CorneredBishop * 3;

    if (   pos.piece_on(SQ_A8) == B_BISHOP
        && pos.piece_on(SQ_B7) == B_PAWN)
        correction += !pos.empty(SQ_B6) ? CorneredBishop * 4
                                        : CorneredBishop * 3;

    if (   pos.piece_on(SQ_H8) == B_BISHOP
        && pos.piece_on(SQ_G7) == B_PAWN)
        correction += !pos.empty(SQ_G6) ? CorneredBishop * 4
                                        : CorneredBishop * 3;

    return pos.side_to_move() == WHITE ?  Value(correction)
                                       : -Value(correction);
  }

} // namespace Eval


/// evaluate() is the evaluator for the outer world. It returns a static
/// evaluation of the position from the point of view of the side to move.

Value Eval::evaluate(const Position& pos) {

  Value v;

  if (!Eval::useNNUE)
      v = Evaluation<NO_TRACE>(pos).value();
  else
  {
      // Scale and shift NNUE for compatibility with search and classical evaluation
      auto  adjusted_NNUE = [&]()
      {

         int scale = 903 + 28 * pos.count<PAWN>() + 28 * pos.non_pawn_material() / 1024;

         Value nnue = NNUE::evaluate(pos, true) * scale / 1024;

         if (pos.is_chess960())
             nnue += fix_FRC(pos);

         if (pos.check_counting())
         {
             Color us = pos.side_to_move();
             nnue +=  6 * scale / (5 * pos.checks_remaining( us))
                    - 6 * scale / (5 * pos.checks_remaining(~us));
         }

         return nnue;
      };

      // If there is PSQ imbalance we use the classical eval.
      Value psq = Value(abs(eg_value(pos.psq_score())));
      int   r50 = 16 + pos.rule50_count();
<<<<<<< HEAD
      bool  pure = !pos.check_counting();
      bool  largePsq = psq * 16 > (NNUEThreshold1 + pos.non_pawn_material() / 64) * r50 && !pure;
      bool  classical = largePsq;

      // Use classical evaluation for really low piece endgames.
      // One critical case is the draw for bishop + A/H file pawn vs naked king.
      bool lowPieceEndgame =   pos.non_pawn_material() == BishopValueMg
                            || (pos.non_pawn_material() < 2 * RookValueMg && pos.count<PAWN>() < 2);

      v = classical || lowPieceEndgame ? Evaluation<NO_TRACE>(pos).value()
                                       : adjusted_NNUE();

      // If the classical eval is small and imbalance large, use NNUE nevertheless.
      // For the case of opposite colored bishops, switch to NNUE eval with small
      // probability if the classical eval is less than the threshold.
      if (    largePsq
          && !lowPieceEndgame
          && (   abs(v) * 16 < NNUEThreshold2 * r50
              || (   pos.opposite_bishops()
                  && abs(v) * 16 < (NNUEThreshold1 + pos.non_pawn_material() / 64) * r50)))
          v = adjusted_NNUE();
=======
      bool  largePsq = psq * 16 > (NNUEThreshold1 + pos.non_pawn_material() / 64) * r50;

      v = largePsq ? Evaluation<NO_TRACE>(pos).value()  // classical
                   : adjusted_NNUE();                   // NNUE

>>>>>>> 9353e721
  }

  // Damp down the evaluation linearly when shuffling
  if (pos.n_move_rule())
  {
      v = v * (2 * pos.n_move_rule() - pos.rule50_count()) / (2 * pos.n_move_rule());
      if (pos.material_counting())
          v += pos.material_counting_result() / (10 * std::max(2 * pos.n_move_rule() - pos.rule50_count(), 1));
  }

  // Guarantee evaluation does not hit the virtual win/loss range
  if (pos.two_boards() && std::abs(v) >= VALUE_VIRTUAL_MATE_IN_MAX_PLY)
      v += v > VALUE_ZERO ? MAX_PLY + 1 : -MAX_PLY - 1;

  // Guarantee evaluation does not hit the tablebase range
  v = std::clamp(v, VALUE_TB_LOSS_IN_MAX_PLY + 1, VALUE_TB_WIN_IN_MAX_PLY - 1);

  return v;
}

/// trace() is like evaluate(), but instead of returning a value, it returns
/// a string (suitable for outputting to stdout) that contains the detailed
/// descriptions and values of each evaluation term. Useful for debugging.
/// Trace scores are from white's point of view

std::string Eval::trace(const Position& pos) {

  if (pos.checkers())
      return "Final evaluation: none (in check)";

  std::stringstream ss;
  ss << std::showpoint << std::noshowpos << std::fixed << std::setprecision(2);

  Value v;

  std::memset(scores, 0, sizeof(scores));

  pos.this_thread()->contempt = SCORE_ZERO; // Reset any dynamic contempt

  v = Evaluation<TRACE>(pos).value();

  ss << std::showpoint << std::noshowpos << std::fixed << std::setprecision(2)
     << "     Term    |    White    |    Black    |    Total   \n"
     << "             |   MG    EG  |   MG    EG  |   MG    EG \n"
     << " ------------+-------------+-------------+------------\n"
     << "    Material | " << Term(MATERIAL)
     << "   Imbalance | " << Term(IMBALANCE)
     << "       Pawns | " << Term(PAWN)
     << "     Knights | " << Term(KNIGHT)
     << "     Bishops | " << Term(BISHOP)
     << "       Rooks | " << Term(ROOK)
     << "      Queens | " << Term(QUEEN)
     << "    Mobility | " << Term(MOBILITY)
     << " King safety | " << Term(KING)
     << "     Threats | " << Term(THREAT)
     << "      Passed | " << Term(PASSED)
     << "       Space | " << Term(SPACE)
     << "     Variant | " << Term(VARIANT)
     << "    Winnable | " << Term(WINNABLE)
     << " ------------+-------------+-------------+------------\n"
     << "       Total | " << Term(TOTAL);

  v = pos.side_to_move() == WHITE ? v : -v;

  ss << "\nClassical evaluation: " << to_cp(v) << " (white side)\n";

  if (Eval::useNNUE)
  {
      v = NNUE::evaluate(pos);
      v = pos.side_to_move() == WHITE ? v : -v;
      ss << "\nNNUE evaluation:      " << to_cp(v) << " (white side)\n";
  }

  v = evaluate(pos);
  v = pos.side_to_move() == WHITE ? v : -v;
  ss << "\nFinal evaluation:     " << to_cp(v) << " (white side)\n";

  return ss.str();
}

} // namespace Stockfish<|MERGE_RESOLUTION|>--- conflicted
+++ resolved
@@ -1616,35 +1616,12 @@
       // If there is PSQ imbalance we use the classical eval.
       Value psq = Value(abs(eg_value(pos.psq_score())));
       int   r50 = 16 + pos.rule50_count();
-<<<<<<< HEAD
       bool  pure = !pos.check_counting();
       bool  largePsq = psq * 16 > (NNUEThreshold1 + pos.non_pawn_material() / 64) * r50 && !pure;
-      bool  classical = largePsq;
-
-      // Use classical evaluation for really low piece endgames.
-      // One critical case is the draw for bishop + A/H file pawn vs naked king.
-      bool lowPieceEndgame =   pos.non_pawn_material() == BishopValueMg
-                            || (pos.non_pawn_material() < 2 * RookValueMg && pos.count<PAWN>() < 2);
-
-      v = classical || lowPieceEndgame ? Evaluation<NO_TRACE>(pos).value()
-                                       : adjusted_NNUE();
-
-      // If the classical eval is small and imbalance large, use NNUE nevertheless.
-      // For the case of opposite colored bishops, switch to NNUE eval with small
-      // probability if the classical eval is less than the threshold.
-      if (    largePsq
-          && !lowPieceEndgame
-          && (   abs(v) * 16 < NNUEThreshold2 * r50
-              || (   pos.opposite_bishops()
-                  && abs(v) * 16 < (NNUEThreshold1 + pos.non_pawn_material() / 64) * r50)))
-          v = adjusted_NNUE();
-=======
-      bool  largePsq = psq * 16 > (NNUEThreshold1 + pos.non_pawn_material() / 64) * r50;
 
       v = largePsq ? Evaluation<NO_TRACE>(pos).value()  // classical
                    : adjusted_NNUE();                   // NNUE
 
->>>>>>> 9353e721
   }
 
   // Damp down the evaluation linearly when shuffling
