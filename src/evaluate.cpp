--- conflicted
+++ resolved
@@ -233,15 +233,9 @@
   void Evaluation<T>::initialize() {
 
     constexpr Color     Them = (Us == WHITE ? BLACK : WHITE);
-<<<<<<< HEAD
-    constexpr Direction Up   = (Us == WHITE ? NORTH : SOUTH);
-    constexpr Direction Down = (Us == WHITE ? SOUTH : NORTH);
-    Bitboard LowRanks = rank_bb(relative_rank(Us, RANK_2, pos.max_rank())) | rank_bb(relative_rank(Us, RANK_3, pos.max_rank()));
-=======
     constexpr Direction Up   = pawn_push(Us);
     constexpr Direction Down = -Up;
-    constexpr Bitboard LowRanks = (Us == WHITE ? Rank2BB | Rank3BB : Rank7BB | Rank6BB);
->>>>>>> a1319751
+    Bitboard LowRanks = rank_bb(relative_rank(Us, RANK_2, pos.max_rank())) | rank_bb(relative_rank(Us, RANK_3, pos.max_rank()));
 
     const Square ksq = pos.count<KING>(Us) ? pos.square<KING>(Us) : SQ_NONE;
 
@@ -258,7 +252,7 @@
         mobilityArea[Us] = ~(b | pos.pieces(Us, KING, QUEEN) | pe->pawn_attacks(Them) | shift<Down>(pos.pieces(Them, SHOGI_PAWN)));
 
     // Initialize attackedBy[] for king and pawns
-    attackedBy[Us][KING] = pos.count<KING>(Us) ? pos.attacks_from<KING>(Us, ksq) : Bitboard(0);
+    attackedBy[Us][KING] = pos.count<KING>(Us) ? pos.attacks_from<KING>(ksq, Us) : Bitboard(0);
     attackedBy[Us][PAWN] = pe->pawn_attacks(Us);
     attackedBy[Us][SHOGI_PAWN] = shift<Up>(pos.pieces(Us, SHOGI_PAWN));
     attackedBy[Us][ALL_PIECES] = attackedBy[Us][KING] | attackedBy[Us][PAWN] | attackedBy[Us][SHOGI_PAWN];
@@ -268,21 +262,14 @@
                                 | dblAttackByPawn;
 
     // Init our king safety tables
-<<<<<<< HEAD
-    kingRing[Us] = attackedBy[Us][KING];
-    if (pos.count<KING>(Us) && relative_rank(Us, ksq, pos.max_rank()) == RANK_1)
-        kingRing[Us] |= shift<Up>(kingRing[Us]);
-
-    if (pos.count<KING>(Us) && file_of(ksq) == pos.max_file())
-        kingRing[Us] |= shift<WEST>(kingRing[Us]);
-
-    else if (pos.count<KING>(Us) && file_of(ksq) == FILE_A)
-        kingRing[Us] |= shift<EAST>(kingRing[Us]);
-=======
-    Square s = make_square(clamp(file_of(ksq), FILE_B, FILE_G),
-                           clamp(rank_of(ksq), RANK_2, RANK_7));
-    kingRing[Us] = s | PseudoAttacks[KING][s];
->>>>>>> a1319751
+    if (!pos.count<KING>(Us))
+        kingRing[Us] = Bitboard(0);
+    else
+    {
+    Square s = make_square(clamp(file_of(ksq), FILE_B, File(pos.max_file() - 1)),
+                           clamp(rank_of(ksq), RANK_2, Rank(pos.max_rank() - 1)));
+    kingRing[Us] = s | PseudoAttacks[Us][KING][s];
+    }
 
     kingAttackersCount[Them] = popcount(kingRing[Us] & pe->pawn_attacks(Them));
     kingAttacksCount[Them] = kingAttackersWeight[Them] = 0;
@@ -563,27 +550,17 @@
     int kingFlankAttacks = popcount(b1) + popcount(b2);
 
     kingDanger +=        kingAttackersCount[Them] * kingAttackersWeight[Them]
-<<<<<<< HEAD
                  +       kingAttackersCountInHand[Them] * kingAttackersWeight[Them]
                  +       kingAttackersCount[Them] * kingAttackersWeightInHand[Them]
-                 + 69  * kingAttacksCount[Them] * (2 + 8 * pos.check_counting() + pos.captures_to_hand()) / 2
                  + 185 * popcount(kingRing[Us] & weak) * (1 + pos.captures_to_hand() + pos.check_counting())
+                 + 148 * popcount(unsafeChecks)
+                 +  98 * popcount(pos.blockers_for_king(Us))
+                 +  69 * kingAttacksCount[Them] * (2 + 8 * pos.check_counting() + pos.captures_to_hand()) / 2
+                 +   3 * kingFlankAttacks * kingFlankAttacks / 8
+                 +       mg_value(mobility[Them] - mobility[Us])
+                 - 873 * !(pos.major_pieces(Them) || pos.captures_to_hand() || pos.xiangqi_general()) / (1 + pos.check_counting())
                  - 100 * bool(attackedBy[Us][KNIGHT] & attackedBy[Us][KING])
                  -  35 * bool(attackedBy[Us][BISHOP] & attackedBy[Us][KING])
-                 + 148 * popcount(unsafeChecks)
-                 +  98 * popcount(pos.blockers_for_king(Us))
-                 - 873 * !(pos.major_pieces(Them) || pos.captures_to_hand() || pos.xiangqi_general()) / (1 + pos.check_counting())
-=======
-                 + 185 * popcount(kingRing[Us] & weak)
-                 + 148 * popcount(unsafeChecks)
-                 +  98 * popcount(pos.blockers_for_king(Us))
-                 +  69 * kingAttacksCount[Them]
-                 +   3 * kingFlankAttacks * kingFlankAttacks / 8
-                 +       mg_value(mobility[Them] - mobility[Us])
-                 - 873 * !pos.count<QUEEN>(Them)
-                 - 100 * bool(attackedBy[Us][KNIGHT] & attackedBy[Us][KING])
-                 -  35 * bool(attackedBy[Us][BISHOP] & attackedBy[Us][KING])
->>>>>>> a1319751
                  -   6 * mg_value(score) / 8
                  -   7;
 
@@ -707,12 +684,12 @@
         Square s = pos.square<QUEEN>(Them);
         safe = mobilityArea[Us] & ~stronglyProtected;
 
-        b = attackedBy[Us][KNIGHT] & pos.attacks_from<KNIGHT>(Us, s);
+        b = attackedBy[Us][KNIGHT] & pos.attacks_from<KNIGHT>(s, Us);
 
         score += KnightOnQueen * popcount(b & safe);
 
-        b =  (attackedBy[Us][BISHOP] & pos.attacks_from<BISHOP>(Us, s))
-           | (attackedBy[Us][ROOK  ] & pos.attacks_from<ROOK  >(Us, s));
+        b =  (attackedBy[Us][BISHOP] & pos.attacks_from<BISHOP>(s, Us))
+           | (attackedBy[Us][ROOK  ] & pos.attacks_from<ROOK  >(s, Us));
 
         score += SliderOnQueen * popcount(b & safe & attackedBy2[Us]);
     }
@@ -747,12 +724,7 @@
 
         assert(!(pos.pieces(Them, PAWN) & forward_file_bb(Us, s + Up)));
 
-<<<<<<< HEAD
         int r = std::max(RANK_8 - std::max(pos.promotion_rank() - relative_rank(Us, s, pos.max_rank()), 0), 0);
-        File f = file_of(s);
-=======
-        int r = relative_rank(Us, s);
->>>>>>> a1319751
 
         Score bonus = PassedRank[r];
 
@@ -806,8 +778,7 @@
             || (pos.pieces(PAWN) & (s + Up)))
             bonus = bonus / 2;
 
-<<<<<<< HEAD
-        score += bonus - PassedFile * std::min(f, File(pos.max_file() - f));
+        score += bonus - PassedFile * std::min(file_of(s), File(pos.max_file() - file_of(s)));
     }
 
     // Scale by maximum promotion piece value
@@ -837,9 +808,6 @@
             d += !!(attackedBy[Them][ALL_PIECES] & ~attackedBy2[Us] & blockSq);
             score += make_score(PieceValue[MG][pt], PieceValue[EG][pt]) / (4 * d * d);
         }
-=======
-        score += bonus - PassedFile * map_to_queenside(file_of(s));
->>>>>>> a1319751
     }
 
     if (T)
