/*
  Stockfish, a UCI chess playing engine derived from Glaurung 2.1
  Copyright (C) 2004-2008 Tord Romstad (Glaurung author)
  Copyright (C) 2008-2015 Marco Costalba, Joona Kiiski, Tord Romstad
  Copyright (C) 2015-2020 Marco Costalba, Joona Kiiski, Gary Linscott, Tord Romstad

  Stockfish is free software: you can redistribute it and/or modify
  it under the terms of the GNU General Public License as published by
  the Free Software Foundation, either version 3 of the License, or
  (at your option) any later version.

  Stockfish is distributed in the hope that it will be useful,
  but WITHOUT ANY WARRANTY; without even the implied warranty of
  MERCHANTABILITY or FITNESS FOR A PARTICULAR PURPOSE.  See the
  GNU General Public License for more details.

  You should have received a copy of the GNU General Public License
  along with this program.  If not, see <http://www.gnu.org/licenses/>.
*/

#include <algorithm>
#include <cassert>
#include <cstring>   // For std::memset
#include <iomanip>
#include <sstream>

#include "bitboard.h"
#include "evaluate.h"
#include "material.h"
#include "pawns.h"
#include "thread.h"
#include "uci.h"

namespace Trace {

  enum Tracing { NO_TRACE, TRACE };

  enum Term { // The first PIECE_TYPE_NB entries are reserved for PieceType
    MATERIAL = PIECE_TYPE_NB, IMBALANCE, MOBILITY, THREAT, PASSED, SPACE, INITIATIVE, VARIANT, TOTAL, TERM_NB
  };

  Score scores[TERM_NB][COLOR_NB];

  double to_cp(Value v) { return double(v) / PawnValueEg; }

  void add(int idx, Color c, Score s) {
    scores[idx][c] = s;
  }

  void add(int idx, Score w, Score b = SCORE_ZERO) {
    scores[idx][WHITE] = w;
    scores[idx][BLACK] = b;
  }

  std::ostream& operator<<(std::ostream& os, Score s) {
    os << std::setw(5) << to_cp(mg_value(s)) << " "
       << std::setw(5) << to_cp(eg_value(s));
    return os;
  }

  std::ostream& operator<<(std::ostream& os, Term t) {

    if (t == MATERIAL || t == IMBALANCE || t == INITIATIVE || t == TOTAL)
        os << " ----  ----"    << " | " << " ----  ----";
    else
        os << scores[t][WHITE] << " | " << scores[t][BLACK];

    os << " | " << scores[t][WHITE] - scores[t][BLACK] << "\n";
    return os;
  }
}

using namespace Trace;

namespace {

  // Threshold for lazy and space evaluation
  constexpr Value LazyThreshold  = Value(1400);
  constexpr Value SpaceThreshold = Value(12222);

  // KingAttackWeights[PieceType] contains king attack weights by piece type
  constexpr int KingAttackWeights[PIECE_TYPE_NB] = { 0, 0, 81, 52, 44, 10, 40 };

  // Penalties for enemy's safe checks
  constexpr int QueenSafeCheck  = 780;
  constexpr int RookSafeCheck   = 1080;
  constexpr int BishopSafeCheck = 635;
  constexpr int KnightSafeCheck = 790;
  constexpr int OtherSafeCheck  = 600;

#define S(mg, eg) make_score(mg, eg)

  // MobilityBonus[PieceType-2][attacked] contains bonuses for middle and end game,
  // indexed by piece type and number of attacked squares in the mobility area.
#ifdef LARGEBOARDS
  constexpr Score MobilityBonus[][38] = {
#else
  constexpr Score MobilityBonus[][32] = {
<<<<<<< HEAD
#endif
    { S(-62,-81), S(-53,-56), S(-12,-30), S( -4,-14), S(  3,  8), S( 13, 15), // Knights
=======
    { S(-62,-81), S(-53,-56), S(-12,-30), S( -4,-14), S(  3,  8), S( 13, 15), // Knight
>>>>>>> 209e9420
      S( 22, 23), S( 28, 27), S( 33, 33) },
    { S(-48,-59), S(-20,-23), S( 16, -3), S( 26, 13), S( 38, 24), S( 51, 42), // Bishop
      S( 55, 54), S( 63, 57), S( 63, 65), S( 68, 73), S( 81, 78), S( 81, 86),
      S( 91, 88), S( 98, 97) },
    { S(-58,-76), S(-27,-18), S(-15, 28), S(-10, 55), S( -5, 69), S( -2, 82), // Rook
      S(  9,112), S( 16,118), S( 30,132), S( 29,142), S( 32,155), S( 38,165),
      S( 46,166), S( 48,169), S( 58,171) },
    { S(-39,-36), S(-21,-15), S(  3,  8), S(  3, 18), S( 14, 34), S( 22, 54), // Queen
      S( 28, 61), S( 41, 73), S( 43, 79), S( 48, 92), S( 56, 94), S( 60,104),
      S( 60,113), S( 66,120), S( 67,123), S( 70,126), S( 71,133), S( 73,136),
      S( 79,140), S( 88,143), S( 88,148), S( 99,166), S(102,170), S(102,175),
      S(106,184), S(109,191), S(113,206), S(116,212) }
  };
  constexpr Score MaxMobility  = S(150, 200);
  constexpr Score DropMobility = S(10, 10);

  // RookOnFile[semiopen/open] contains bonuses for each rook when there is
  // no (friendly) pawn on the rook file.
  constexpr Score RookOnFile[] = { S(21, 4), S(47, 25) };

  // ThreatByMinor/ByRook[attacked PieceType] contains bonuses according to
  // which piece type attacks which one. Attacks on lesser pieces which are
  // pawn-defended are not considered.
  constexpr Score ThreatByMinor[PIECE_TYPE_NB] = {
    S(0, 0), S(5, 32), S(57, 41), S(77, 56), S(88, 119), S(79, 161)
  };

  constexpr Score ThreatByRook[PIECE_TYPE_NB] = {
    S(0, 0), S(2, 44), S(36, 71), S(36, 61), S(0, 38), S(51, 38)
  };

  // PassedRank[Rank] contains a bonus according to the rank of a passed pawn
  constexpr Score PassedRank[RANK_NB] = {
    S(0, 0), S(10, 28), S(17, 33), S(15, 41), S(62, 72), S(168, 177), S(276, 260)
  };

  // KingProximity contains a penalty according to distance from king
  constexpr Score KingProximity = S(1, 3);
  constexpr Score EndgameKingProximity = S(0, 10);

  // Assorted bonuses and penalties
  constexpr Score BishopPawns         = S(  3,  7);
  constexpr Score CorneredBishop      = S( 50, 50);
  constexpr Score FlankAttacks        = S(  8,  0);
  constexpr Score Hanging             = S( 69, 36);
  constexpr Score KingProtector       = S(  7,  8);
  constexpr Score KnightOnQueen       = S( 16, 12);
  constexpr Score LongDiagonalBishop  = S( 45,  0);
  constexpr Score MinorBehindPawn     = S( 18,  3);
  constexpr Score Outpost             = S( 30, 21);
  constexpr Score PassedFile          = S( 11,  8);
  constexpr Score PawnlessFlank       = S( 17, 95);
  constexpr Score RestrictedPiece     = S(  7,  7);
  constexpr Score RookOnQueenFile     = S(  7,  6);
  constexpr Score SliderOnQueen       = S( 59, 18);
  constexpr Score ThreatByKing        = S( 24, 89);
  constexpr Score ThreatByPawnPush    = S( 48, 39);
  constexpr Score ThreatBySafePawn    = S(173, 94);
  constexpr Score TrappedRook         = S( 52, 10);
  constexpr Score WeakQueen           = S( 49, 15);
  constexpr Score WeakQueenProtection = S( 14,  0);

#undef S

  // Evaluation class computes and stores attacks tables and other working data
  template<Tracing T>
  class Evaluation {

  public:
    Evaluation() = delete;
    explicit Evaluation(const Position& p) : pos(p) {}
    Evaluation& operator=(const Evaluation&) = delete;
    Value value();

  private:
    template<Color Us> void initialize();
    template<Color Us> Score pieces(PieceType Pt);
    template<Color Us> Score hand(PieceType pt);
    template<Color Us> Score king() const;
    template<Color Us> Score threats() const;
    template<Color Us> Score passed() const;
    template<Color Us> Score space() const;
    template<Color Us> Score variant() const;
    ScaleFactor scale_factor(Value eg) const;
    Score initiative(Score score) const;

    const Position& pos;
    Material::Entry* me;
    Pawns::Entry* pe;
    Bitboard mobilityArea[COLOR_NB];
    Score mobility[COLOR_NB] = { SCORE_ZERO, SCORE_ZERO };

    // attackedBy[color][piece type] is a bitboard representing all squares
    // attacked by a given color and piece type. Special "piece types" which
    // is also calculated is ALL_PIECES.
    Bitboard attackedBy[COLOR_NB][PIECE_TYPE_NB];

    // attackedBy2[color] are the squares attacked by at least 2 units of a given
    // color, including x-rays. But diagonal x-rays through pawns are not computed.
    Bitboard attackedBy2[COLOR_NB];

    // kingRing[color] are the squares adjacent to the king plus some other
    // very near squares, depending on king position.
    Bitboard kingRing[COLOR_NB];

    // kingAttackersCount[color] is the number of pieces of the given color
    // which attack a square in the kingRing of the enemy king.
    int kingAttackersCount[COLOR_NB];
    int kingAttackersCountInHand[COLOR_NB];

    // kingAttackersWeight[color] is the sum of the "weights" of the pieces of
    // the given color which attack a square in the kingRing of the enemy king.
    // The weights of the individual piece types are given by the elements in
    // the KingAttackWeights array.
    int kingAttackersWeight[COLOR_NB];
    int kingAttackersWeightInHand[COLOR_NB];

    // kingAttacksCount[color] is the number of attacks by the given color to
    // squares directly adjacent to the enemy king. Pieces which attack more
    // than one square are counted multiple times. For instance, if there is
    // a white knight on g5 and black's king is on g8, this white knight adds 2
    // to kingAttacksCount[WHITE].
    int kingAttacksCount[COLOR_NB];
  };


  // Evaluation::initialize() computes king and pawn attacks, and the king ring
  // bitboard for a given color. This is done at the beginning of the evaluation.
  template<Tracing T> template<Color Us>
  void Evaluation<T>::initialize() {

    constexpr Color     Them = ~Us;
    constexpr Direction Up   = pawn_push(Us);
    constexpr Direction Down = -Up;
    Bitboard LowRanks = rank_bb(relative_rank(Us, RANK_2, pos.max_rank())) | rank_bb(relative_rank(Us, RANK_3, pos.max_rank()));

    const Square ksq = pos.count<KING>(Us) ? pos.square<KING>(Us) : SQ_NONE;

    Bitboard dblAttackByPawn = pawn_double_attacks_bb<Us>(pos.pieces(Us, PAWN));

    // Find our pawns that are blocked or on the first two ranks
    Bitboard b = pos.pieces(Us, PAWN) & (shift<Down>(pos.pieces()) | LowRanks);

    // Squares occupied by those pawns, by our king or queen, by blockers to attacks on our king
    // or controlled by enemy pawns are excluded from the mobility area.
    if (pos.must_capture())
        mobilityArea[Us] = AllSquares;
    else
        mobilityArea[Us] = ~(b | pos.pieces(Us, KING, QUEEN) | pos.blockers_for_king(Us) | pe->pawn_attacks(Them)
                               | shift<Down>(pos.pieces(Them, SHOGI_PAWN, SOLDIER))
                               | shift<EAST>(pos.promoted_soldiers(Them))
                               | shift<WEST>(pos.promoted_soldiers(Them)));

    // Initialize attackedBy[] for king and pawns
    attackedBy[Us][KING] = pos.count<KING>(Us) ? pos.attacks_from<KING>(ksq, Us) : Bitboard(0);
    attackedBy[Us][PAWN] = pe->pawn_attacks(Us);
    attackedBy[Us][SHOGI_PAWN] = shift<Up>(pos.pieces(Us, SHOGI_PAWN));
    attackedBy[Us][ALL_PIECES] = attackedBy[Us][KING] | attackedBy[Us][PAWN] | attackedBy[Us][SHOGI_PAWN];
    attackedBy2[Us]            =  (attackedBy[Us][KING] & attackedBy[Us][PAWN])
                                | (attackedBy[Us][KING] & attackedBy[Us][SHOGI_PAWN])
                                | (attackedBy[Us][PAWN] & attackedBy[Us][SHOGI_PAWN])
                                | dblAttackByPawn;

    // Init our king safety tables
    if (!pos.count<KING>(Us))
        kingRing[Us] = Bitboard(0);
    else
    {
        Square s = make_square(Utility::clamp(file_of(ksq), FILE_B, File(pos.max_file() - 1)),
                               Utility::clamp(rank_of(ksq), RANK_2, Rank(pos.max_rank() - 1)));
        kingRing[Us] = PseudoAttacks[Us][KING][s] | s;
    }

    kingAttackersCount[Them] = popcount(kingRing[Us] & pe->pawn_attacks(Them));
    kingAttacksCount[Them] = kingAttackersWeight[Them] = 0;
    kingAttackersCountInHand[Them] = kingAttackersWeightInHand[Them] = 0;

    // Remove from kingRing[] the squares defended by two pawns
    kingRing[Us] &= ~dblAttackByPawn;

    kingRing[Us] &= pos.board_bb();
  }


  // Evaluation::pieces() scores pieces of a given color and type
  template<Tracing T> template<Color Us>
  Score Evaluation<T>::pieces(PieceType Pt) {

    constexpr Color     Them = ~Us;
    constexpr Direction Down = -pawn_push(Us);
    constexpr Bitboard OutpostRanks = (Us == WHITE ? Rank4BB | Rank5BB | Rank6BB
                                                   : Rank5BB | Rank4BB | Rank3BB);
    const Square* pl = pos.squares(Us, Pt);

    Bitboard b, bb;
    Score score = SCORE_ZERO;

    attackedBy[Us][Pt] = 0;

    for (Square s = *pl; s != SQ_NONE; s = *++pl)
    {
        // Find attacked squares, including x-ray attacks for bishops and rooks
        b = Pt == BISHOP ? attacks_bb<BISHOP>(s, pos.pieces() ^ pos.pieces(QUEEN))
          : Pt ==   ROOK ? attacks_bb<  ROOK>(s, pos.pieces() ^ pos.pieces(QUEEN) ^ pos.pieces(Us, ROOK))
                         : pos.attacks_from(Us, Pt, s);

        // Restrict mobility to actual squares of board
        b &= pos.board_bb();

        if (pos.blockers_for_king(Us) & s)
            b &= LineBB[pos.square<KING>(Us)][s];

        attackedBy2[Us] |= attackedBy[Us][ALL_PIECES] & b;
        attackedBy[Us][Pt] |= b;
        attackedBy[Us][ALL_PIECES] |= b;

        if (b & kingRing[Them])
        {
            kingAttackersCount[Us]++;
            kingAttackersWeight[Us] += KingAttackWeights[std::min(int(Pt), QUEEN + 1)];
            kingAttacksCount[Us] += popcount(b & attackedBy[Them][KING]);
        }

        if (Pt > QUEEN)
             b = (b & pos.pieces()) | (pos.moves_from(Us, Pt, s) & ~pos.pieces() & pos.board_bb());

        int mob = popcount(b & mobilityArea[Us]);

        if (Pt <= QUEEN)
            mobility[Us] += MobilityBonus[Pt - 2][mob];
        else
            mobility[Us] += MaxMobility * (mob - 2) / (8 + mob);

        // Piece promotion bonus
        if (pos.promoted_piece_type(Pt) != NO_PIECE_TYPE)
        {
            if (promotion_zone_bb(Us, pos.promotion_rank(), pos.max_rank()) & (b | s))
                score += make_score(PieceValue[MG][pos.promoted_piece_type(Pt)] - PieceValue[MG][Pt],
                                    PieceValue[EG][pos.promoted_piece_type(Pt)] - PieceValue[EG][Pt]) / 10;
        }
        else if (pos.piece_demotion() && pos.unpromoted_piece_on(s))
            score -= make_score(PieceValue[MG][Pt] - PieceValue[MG][pos.unpromoted_piece_on(s)],
                                PieceValue[EG][Pt] - PieceValue[EG][pos.unpromoted_piece_on(s)]) / 4;
        else if (pos.captures_to_hand() && pos.unpromoted_piece_on(s))
            score += make_score(PieceValue[MG][Pt] - PieceValue[MG][pos.unpromoted_piece_on(s)],
                                PieceValue[EG][Pt] - PieceValue[EG][pos.unpromoted_piece_on(s)]) / 8;

        // Penalty if the piece is far from the kings in drop variants
        if ((pos.captures_to_hand() || pos.two_boards()) && pos.count<KING>(Them) && pos.count<KING>(Us))
            score -= KingProximity * distance(s, pos.square<KING>(Us)) * distance(s, pos.square<KING>(Them));

        else if (pos.count<KING>(Us) && (Pt == FERS || Pt == SILVER))
            score -= EndgameKingProximity * (distance(s, pos.square<KING>(Us)) - 2);

        if (Pt == BISHOP || Pt == KNIGHT)
        {
            // Bonus if piece is on an outpost square or can reach one
            bb = OutpostRanks & attackedBy[Us][PAWN] & ~pe->pawn_attacks_span(Them);
            if (bb & s)
                score += Outpost * (Pt == KNIGHT ? 2 : 1);

            else if (Pt == KNIGHT && bb & b & ~pos.pieces(Us))
                score += Outpost;

            // Bonus for a knight or bishop shielded by pawn
            if (shift<Down>(pos.pieces(PAWN)) & s)
                score += MinorBehindPawn;

            // Penalty if the piece is far from the king
<<<<<<< HEAD
            if (pos.count<KING>(Us))
            score -= KingProtector * distance(s, pos.square<KING>(Us));
=======
            score -= KingProtector * distance(pos.square<KING>(Us), s);
>>>>>>> 209e9420

            if (Pt == BISHOP)
            {
                // Penalty according to number of pawns on the same color square as the
                // bishop, bigger when the center files are blocked with pawns and smaller
                // when the bishop is outside the pawn chain.
                Bitboard blocked = pos.pieces(Us, PAWN) & shift<Down>(pos.pieces());

                score -= BishopPawns * pos.pawns_on_same_color_squares(Us, s)
                                     * (!(attackedBy[Us][PAWN] & s) + popcount(blocked & CenterFiles));

                // Bonus for bishop on a long diagonal which can "see" both center squares
                if (more_than_one(attacks_bb<BISHOP>(s, pos.pieces(PAWN)) & Center))
                    score += LongDiagonalBishop;

                // An important Chess960 pattern: a cornered bishop blocked by a friendly
                // pawn diagonally in front of it is a very serious problem, especially
                // when that pawn is also blocked.
                if (   pos.is_chess960()
                    && (s == relative_square(Us, SQ_A1) || s == relative_square(Us, SQ_H1)))
                {
                    Direction d = pawn_push(Us) + (file_of(s) == FILE_A ? EAST : WEST);
                    if (pos.piece_on(s + d) == make_piece(Us, PAWN))
                        score -= !pos.empty(s + d + pawn_push(Us))                ? CorneredBishop * 4
                                : pos.piece_on(s + d + d) == make_piece(Us, PAWN) ? CorneredBishop * 2
                                                                                  : CorneredBishop;
                }
            }
        }

        if (Pt == ROOK)
        {
            // Bonus for rook on the same file as a queen
            if (file_bb(s) & pos.pieces(QUEEN))
                score += RookOnQueenFile;

            // Bonus for rook on an open or semi-open file
            if (pos.is_on_semiopen_file(Us, s))
                score += RookOnFile[pos.is_on_semiopen_file(Them, s)];

            // Penalty when trapped by the king, even more if the king cannot castle
            else if (mob <= 3 && pos.count<KING>(Us))
            {
                File kf = file_of(pos.square<KING>(Us));
                if ((kf < FILE_E) == (file_of(s) < kf))
                    score -= TrappedRook * (1 + !pos.castling_rights(Us));
            }
        }

        if (Pt == QUEEN)
        {
            // Penalty if any relative pin or discovered attack against the queen
            Bitboard queenPinners;
            if (pos.slider_blockers(pos.pieces(Them, ROOK, BISHOP), s, queenPinners, Them))
                score -= WeakQueen;
        }
    }
    if (T)
        Trace::add(Pt, Us, score);

    return score;
  }

  // Evaluation::hand() scores pieces of a given color and type in hand
  template<Tracing T> template<Color Us>
  Score Evaluation<T>::hand(PieceType pt) {

    constexpr Color Them = (Us == WHITE ? BLACK : WHITE);

    Score score = SCORE_ZERO;

    if (pos.count_in_hand(Us, pt))
    {
        Bitboard b = pos.drop_region(Us, pt) & ~pos.pieces() & (~attackedBy2[Them] | attackedBy[Us][ALL_PIECES]);
        if ((b & kingRing[Them]) && pt != SHOGI_PAWN)
        {
            kingAttackersCountInHand[Us] += pos.count_in_hand(Us, pt);
            kingAttackersWeightInHand[Us] += KingAttackWeights[std::min(int(pt), QUEEN + 1)] * pos.count_in_hand(Us, pt);
            kingAttacksCount[Us] += popcount(b & attackedBy[Them][KING]);
        }
        Bitboard theirHalf = pos.board_bb() & ~forward_ranks_bb(Them, relative_rank(Them, Rank((pos.max_rank() - 1) / 2), pos.max_rank()));
        mobility[Us] += DropMobility * popcount(b & theirHalf & ~attackedBy[Them][ALL_PIECES]);
        if (pos.promoted_piece_type(pt) != NO_PIECE_TYPE && pos.drop_promoted())
            score += make_score(std::max(PieceValue[MG][pos.promoted_piece_type(pt)] - PieceValue[MG][pt], VALUE_ZERO),
                                std::max(PieceValue[EG][pos.promoted_piece_type(pt)] - PieceValue[EG][pt], VALUE_ZERO)) / 4 * pos.count_in_hand(Us, pt);
        if (pos.enclosing_drop())
            mobility[Us] += make_score(500, 500) * popcount(b);
    }

    return score;
  }

  // Evaluation::king() assigns bonuses and penalties to a king of a given color
  template<Tracing T> template<Color Us>
  Score Evaluation<T>::king() const {

<<<<<<< HEAD
    constexpr Color    Them = (Us == WHITE ? BLACK : WHITE);
    Rank r = relative_rank(Us, std::min(Rank((pos.max_rank() - 1) / 2 + 1), pos.max_rank()), pos.max_rank());
    Bitboard Camp = pos.board_bb() & ~forward_ranks_bb(Us, r);

    if (!pos.count<KING>(Us) || !pos.checking_permitted())
        return SCORE_ZERO;
=======
    constexpr Color    Them = ~Us;
    constexpr Bitboard Camp = (Us == WHITE ? AllSquares ^ Rank6BB ^ Rank7BB ^ Rank8BB
                                           : AllSquares ^ Rank1BB ^ Rank2BB ^ Rank3BB);
>>>>>>> 209e9420

    Bitboard weak, b1, b2, b3, safe, unsafeChecks = 0;
    Bitboard queenChecks, knightChecks, pawnChecks, otherChecks;
    int kingDanger = 0;
    const Square ksq = pos.square<KING>(Us);

    // Init the score with king shelter and enemy pawns storm
    Score score = pe->king_safety<Us>(pos);

    // Attacked squares defended at most once by our queen or king
    weak =  attackedBy[Them][ALL_PIECES]
          & ~attackedBy2[Us]
          & (~attackedBy[Us][ALL_PIECES] | attackedBy[Us][KING] | attackedBy[Us][QUEEN]);

    // Analyse the safe enemy's checks which are possible on next move
    safe  = ~pos.pieces(Them);
    if (!pos.check_counting() || pos.checks_remaining(Them) > 1)
    safe &= ~attackedBy[Us][ALL_PIECES] | (weak & attackedBy2[Them]);

    b1 = attacks_bb<ROOK  >(ksq, pos.pieces() ^ pos.pieces(Us, QUEEN));
    b2 = attacks_bb<BISHOP>(ksq, pos.pieces() ^ pos.pieces(Us, QUEEN));

    std::function <Bitboard (Color, PieceType)> get_attacks = [this](Color c, PieceType pt) {
        return attackedBy[c][pt] | (pos.piece_drops() && pos.count_in_hand(c, pt) ? pos.drop_region(c, pt) & ~pos.pieces() : Bitboard(0));
    };
    for (PieceType pt : pos.piece_types())
    {
        switch (pt)
        {
        case QUEEN:
            // Enemy queen safe checks: we count them only if they are from squares from
            // which we can't give a rook check, because rook checks are more valuable.
            queenChecks = (b1 | b2)
                        & get_attacks(Them, QUEEN)
                        & pos.board_bb()
                        & safe
                        & ~attackedBy[Us][QUEEN]
                        & ~(b1 & attackedBy[Them][ROOK]);

            if (queenChecks)
                kingDanger += QueenSafeCheck;
            break;
        case ROOK:
        case BISHOP:
        case KNIGHT:
            knightChecks = attacks_bb(Us, pt, ksq, pos.pieces() ^ pos.pieces(Us, QUEEN)) & get_attacks(Them, pt) & pos.board_bb();
            if (knightChecks & safe)
                kingDanger +=  pt == ROOK   ? RookSafeCheck
                             : pt == BISHOP ? BishopSafeCheck
                                            : KnightSafeCheck;
            else
                unsafeChecks |= knightChecks;
            break;
        case PAWN:
            if (pos.piece_drops() && pos.count_in_hand(Them, pt))
            {
                pawnChecks = attacks_bb(Us, pt, ksq, pos.pieces()) & ~pos.pieces() & pos.board_bb();
                if (pawnChecks & safe)
                    kingDanger += OtherSafeCheck;
                else
                    unsafeChecks |= pawnChecks;
            }
            break;
        case SHOGI_PAWN:
        case KING:
            break;
        default:
            otherChecks = attacks_bb(Us, pt, ksq, pos.pieces()) & get_attacks(Them, pt) & pos.board_bb();
            if (otherChecks & safe)
                kingDanger += OtherSafeCheck;
            else
                unsafeChecks |= otherChecks;
        }
    }

    // Virtual piece drops
    if (pos.two_boards() && pos.piece_drops())
    {
        for (PieceType pt : pos.piece_types())
            if (!pos.count_in_hand(Them, pt) && (attacks_bb(Us, pt, ksq, pos.pieces()) & safe & pos.drop_region(Them, pt) & ~pos.pieces()))
            {
                kingDanger += OtherSafeCheck * 500 / (500 + PieceValue[MG][pt]);
                // Presumably a mate threat
                if (!(attackedBy[Us][KING] & ~(attackedBy[Them][ALL_PIECES] | pos.pieces(Us))))
                    kingDanger += 2000;
            }
    }

    if (pos.check_counting())
        kingDanger += kingDanger * 7 / (3 + pos.checks_remaining(Them));

    Square s = file_of(ksq) == FILE_A ? ksq + EAST : file_of(ksq) == pos.max_file() ? ksq + WEST : ksq;
    Bitboard kingFlank = pos.max_file() == FILE_H ? KingFlank[file_of(ksq)] : file_bb(s) | adjacent_files_bb(s);

    // Find the squares that opponent attacks in our king flank, the squares
    // which they attack twice in that flank, and the squares that we defend.
    b1 = attackedBy[Them][ALL_PIECES] & kingFlank & Camp;
    b2 = b1 & attackedBy2[Them];
    b3 = attackedBy[Us][ALL_PIECES] & kingFlank & Camp;

    int kingFlankAttack = popcount(b1) + popcount(b2);
    int kingFlankDefense = popcount(b3);

    kingDanger +=        kingAttackersCount[Them] * kingAttackersWeight[Them]
                 +       kingAttackersCountInHand[Them] * kingAttackersWeight[Them]
                 +       kingAttackersCount[Them] * kingAttackersWeightInHand[Them]
                 + 185 * popcount(kingRing[Us] & (weak | ~pos.board_bb(Us, KING))) * (1 + pos.captures_to_hand() + pos.check_counting())
                 + 148 * popcount(unsafeChecks) * (1 + pos.check_counting())
                 +  98 * popcount(pos.blockers_for_king(Us))
                 +  69 * kingAttacksCount[Them] * (2 + 8 * pos.check_counting() + pos.captures_to_hand()) / 2
                 +   3 * kingFlankAttack * kingFlankAttack / 8
                 +       mg_value(mobility[Them] - mobility[Us])
                 - 873 * !(pos.major_pieces(Them) || pos.captures_to_hand())
                       * 2 / (2 + 2 * pos.check_counting() + 2 * pos.two_boards() + 2 * pos.makpong()
                                + (pos.king_type() != KING) * (pos.diagonal_lines() ? 1 : 2))
                 - 100 * bool(attackedBy[Us][KNIGHT] & attackedBy[Us][KING])
                 -   6 * mg_value(score) / 8
                 -   4 * kingFlankDefense
                 +  37;

    // Transform the kingDanger units into a Score, and subtract it from the evaluation
    if (kingDanger > 100)
        score -= make_score(std::min(kingDanger * kingDanger / 4096, 3000), kingDanger / 16);

    // Penalty when our king is on a pawnless flank
    if (!(pos.pieces(PAWN) & kingFlank))
        score -= PawnlessFlank;

    // Penalty if king flank is under attack, potentially moving toward the king
    score -= FlankAttacks * kingFlankAttack * (1 + 5 * pos.captures_to_hand() + pos.check_counting());

    if (pos.check_counting())
        score += make_score(0, mg_value(score) * 2 / (2 + pos.checks_remaining(Them)));

    if (pos.king_type() == WAZIR)
        score += make_score(0, mg_value(score) / 2);

    // For drop games, king danger is independent of game phase
    if (pos.captures_to_hand() || pos.two_boards())
        score = make_score(mg_value(score), mg_value(score)) * 2 / (2 + 16 / pos.max_rank() * !pos.shogi_doubled_pawn());

    if (T)
        Trace::add(KING, Us, score);

    return score;
  }


  // Evaluation::threats() assigns bonuses according to the types of the
  // attacking and the attacked pieces.
  template<Tracing T> template<Color Us>
  Score Evaluation<T>::threats() const {

    constexpr Color     Them     = ~Us;
    constexpr Direction Up       = pawn_push(Us);
    constexpr Bitboard  TRank3BB = (Us == WHITE ? Rank3BB : Rank6BB);

    Bitboard b, weak, defended, nonPawnEnemies, stronglyProtected, safe;
    Score score = SCORE_ZERO;

    // Bonuses for variants with mandatory captures
    if (pos.must_capture())
    {
        // Penalties for possible captures
        Bitboard captures = attackedBy[Us][ALL_PIECES] & pos.pieces(Them);
        if (captures)
            score -= make_score(2000, 2000) / (1 + popcount(captures & attackedBy[Them][ALL_PIECES] & ~attackedBy2[Us]));

        // Bonus if we threaten to force captures
        Bitboard moves = 0, piecebb = pos.pieces(Us);
        while (piecebb)
        {
            Square s = pop_lsb(&piecebb);
            if (type_of(pos.piece_on(s)) != KING)
                moves |= pos.moves_from(Us, type_of(pos.piece_on(s)), s);
        }
        score += make_score(200, 200) * popcount(attackedBy[Them][ALL_PIECES] & moves & ~pos.pieces());
        score += make_score(200, 220) * popcount(attackedBy[Them][ALL_PIECES] & moves & ~pos.pieces() & ~attackedBy2[Us]);
    }

    // Extinction threats
    if (pos.extinction_value() == -VALUE_MATE)
    {
        Bitboard bExt = attackedBy[Us][ALL_PIECES] & pos.pieces(Them);
        while (bExt)
        {
            PieceType pt = type_of(pos.piece_on(pop_lsb(&bExt)));
            int denom = std::max(pos.count_with_hand(Them, pt) - pos.extinction_piece_count(), 1);
            if (pos.extinction_piece_types().find(pt) != pos.extinction_piece_types().end())
                score += make_score(1000, 1000) / (denom * denom);
        }
    }

    // Non-pawn enemies
    nonPawnEnemies = pos.pieces(Them) & ~pos.pieces(PAWN, SHOGI_PAWN) & ~pos.pieces(SOLDIER);

    // Squares strongly protected by the enemy, either because they defend the
    // square with a pawn, or because they defend the square twice and we don't.
    stronglyProtected =  (attackedBy[Them][PAWN] | attackedBy[Them][SHOGI_PAWN] | attackedBy[Them][SOLDIER])
                       | (attackedBy2[Them] & ~attackedBy2[Us]);

    // Non-pawn enemies, strongly protected
    defended = nonPawnEnemies & stronglyProtected;

    // Enemies not strongly protected and under our attack
    weak = pos.pieces(Them) & ~stronglyProtected & attackedBy[Us][ALL_PIECES];

    // Bonus according to the kind of attacking pieces
    if (defended | weak)
    {
        b = (defended | weak) & (attackedBy[Us][KNIGHT] | attackedBy[Us][BISHOP]);
        while (b)
            score += ThreatByMinor[type_of(pos.piece_on(pop_lsb(&b)))];

        b = weak & attackedBy[Us][ROOK];
        while (b)
            score += ThreatByRook[type_of(pos.piece_on(pop_lsb(&b)))];

        if (weak & attackedBy[Us][KING])
            score += ThreatByKing;

        b =  ~attackedBy[Them][ALL_PIECES]
           | (nonPawnEnemies & attackedBy2[Us]);
        score += Hanging * popcount(weak & b);

        // Additional bonus if weak piece is only protected by a queen
        score += WeakQueenProtection * popcount(weak & attackedBy[Them][QUEEN]);
    }

    // Bonus for restricting their piece moves
    b =   attackedBy[Them][ALL_PIECES]
       & ~stronglyProtected
       &  attackedBy[Us][ALL_PIECES];
    score += RestrictedPiece * popcount(b);

    // Protected or unattacked squares
    safe = ~attackedBy[Them][ALL_PIECES] | attackedBy[Us][ALL_PIECES];

    // Bonus for attacking enemy pieces with our relatively safe pawns
    b = pos.pieces(Us, PAWN) & safe;
    b = pawn_attacks_bb<Us>(b) & nonPawnEnemies;
    score += ThreatBySafePawn * popcount(b);

    // Find squares where our pawns can push on the next move
    b  = shift<Up>(pos.pieces(Us, PAWN)) & ~pos.pieces();
    b |= shift<Up>(b & TRank3BB) & ~pos.pieces();

    // Keep only the squares which are relatively safe
    b &= ~attackedBy[Them][PAWN] & safe;

    // Bonus for safe pawn threats on the next move
    b = (pawn_attacks_bb<Us>(b) | shift<Up>(shift<Up>(pos.pieces(Us, SHOGI_PAWN, SOLDIER)))) & nonPawnEnemies;
    score += ThreatByPawnPush * popcount(b);

    // Bonus for threats on the next moves against enemy queen
    if (pos.count<QUEEN>(Them) == 1)
    {
        Square s = pos.square<QUEEN>(Them);
        safe = mobilityArea[Us] & ~stronglyProtected;

        b = attackedBy[Us][KNIGHT] & pos.attacks_from<KNIGHT>(s, Us);

        score += KnightOnQueen * popcount(b & safe);

        b =  (attackedBy[Us][BISHOP] & pos.attacks_from<BISHOP>(s, Us))
           | (attackedBy[Us][ROOK  ] & pos.attacks_from<ROOK  >(s, Us));

        score += SliderOnQueen * popcount(b & safe & attackedBy2[Us]);
    }

    if (T)
        Trace::add(THREAT, Us, score);

    return score;
  }

  // Evaluation::passed() evaluates the passed pawns and candidate passed
  // pawns of the given color.

  template<Tracing T> template<Color Us>
  Score Evaluation<T>::passed() const {

    constexpr Color     Them = ~Us;
    constexpr Direction Up   = pawn_push(Us);

    auto king_proximity = [&](Color c, Square s) {
      return pos.extinction_value() == VALUE_MATE ? 0 : pos.count<KING>(c) ? std::min(distance(pos.square<KING>(c), s), 5) : 5;
    };

    Bitboard b, bb, squaresToQueen, unsafeSquares;
    Score score = SCORE_ZERO;

    b = pe->passed_pawns(Us);

    while (b)
    {
        Square s = pop_lsb(&b);

        assert(!(pos.pieces(Them, PAWN) & forward_file_bb(Us, s + Up)));

        int r = std::max(RANK_8 - std::max(pos.promotion_rank() - relative_rank(Us, s, pos.max_rank()), 0), 0);

        Score bonus = PassedRank[r];

        if (r > RANK_3)
        {
            int w = 5 * r - 13;
            Square blockSq = s + Up;

            // Adjust bonus based on the king's proximity
            bonus += make_score(0, ( (king_proximity(Them, blockSq) * 19) / 4
                                    - king_proximity(Us,   blockSq) *  2) * w);

            // If blockSq is not the queening square then consider also a second push
            if (r != RANK_7)
                bonus -= make_score(0, king_proximity(Us, blockSq + Up) * w);

            // If the pawn is free to advance, then increase the bonus
            if (pos.empty(blockSq))
            {
                squaresToQueen = forward_file_bb(Us, s);
                unsafeSquares = passed_pawn_span(Us, s);

                bb = forward_file_bb(Them, s) & pos.pieces(ROOK, QUEEN);

                if (!(pos.pieces(Them) & bb))
                    unsafeSquares &= attackedBy[Them][ALL_PIECES];

                // If there are no enemy attacks on passed pawn span, assign a big bonus.
                // Otherwise assign a smaller bonus if the path to queen is not attacked
                // and even smaller bonus if it is attacked but block square is not.
                int k = !unsafeSquares                    ? 35 :
                        !(unsafeSquares & squaresToQueen) ? 20 :
                        !(unsafeSquares & blockSq)        ?  9 :
                                                             0 ;

                // Assign a larger bonus if the block square is defended
                if ((pos.pieces(Us) & bb) || (attackedBy[Us][ALL_PIECES] & blockSq))
                    k += 5;

                bonus += make_score(k * w, k * w);
            }
        } // r > RANK_3

        // Scale down bonus for candidate passers which need more than one
        // pawn push to become passed, or have a pawn in front of them.
        if (   !pos.pawn_passed(Us, s + Up)
            || (pos.pieces(PAWN) & (s + Up)))
            bonus = bonus / 2;

        score += bonus - PassedFile * edge_distance(file_of(s), pos.max_file());
    }

    // Scale by maximum promotion piece value
    Value maxMg = VALUE_ZERO, maxEg = VALUE_ZERO;
    for (PieceType pt : pos.promotion_piece_types())
    {
        maxMg = std::max(maxMg, PieceValue[MG][pt]);
        maxEg = std::max(maxEg, PieceValue[EG][pt]);
    }
    score = make_score(mg_value(score) * int(maxMg - PawnValueMg) / (QueenValueMg - PawnValueMg),
                       eg_value(score) * int(maxEg - PawnValueEg) / (QueenValueEg - PawnValueEg));

    // Score passed shogi pawns
    const Square* pl = pos.squares(Us, SHOGI_PAWN);
    Square s;

    PieceType pt = pos.promoted_piece_type(SHOGI_PAWN);
    if (pt != NO_PIECE_TYPE)
    {
        while ((s = *pl++) != SQ_NONE)
        {
            if ((pos.pieces(Them, SHOGI_PAWN) & forward_file_bb(Us, s)) || relative_rank(Us, s, pos.max_rank()) == pos.max_rank())
                continue;

            Square blockSq = s + Up;
            int d = std::max(pos.promotion_rank() - relative_rank(Us, s, pos.max_rank()), 1);
            d += !!(attackedBy[Them][ALL_PIECES] & ~attackedBy2[Us] & blockSq);
            score += make_score(PieceValue[MG][pt], PieceValue[EG][pt]) / (4 * d * d);
        }
    }

    if (T)
        Trace::add(PASSED, Us, score);

    return score;
  }


  // Evaluation::space() computes the space evaluation for a given side. The
  // space evaluation is a simple bonus based on the number of safe squares
  // available for minor pieces on the central four files on ranks 2--4. Safe
  // squares one, two or three squares behind a friendly pawn are counted
  // twice. Finally, the space bonus is multiplied by a weight. The aim is to
  // improve play on game opening.

  template<Tracing T> template<Color Us>
  Score Evaluation<T>::space() const {

    bool pawnsOnly = !(pos.pieces(Us) ^ pos.pieces(Us, PAWN));

    if (pos.non_pawn_material() < SpaceThreshold && !pos.captures_to_hand() && !pawnsOnly)
        return SCORE_ZERO;

    constexpr Color Them     = ~Us;
    constexpr Direction Down = -pawn_push(Us);
    constexpr Bitboard SpaceMask =
      Us == WHITE ? CenterFiles & (Rank2BB | Rank3BB | Rank4BB)
                  : CenterFiles & (Rank7BB | Rank6BB | Rank5BB);

    // Find the available squares for our pieces inside the area defined by SpaceMask
    Bitboard safe =   SpaceMask
                   & ~pos.pieces(Us, PAWN, SHOGI_PAWN)
                   & ~attackedBy[Them][PAWN]
                   & ~attackedBy[Them][SHOGI_PAWN];

    // Find all squares which are at most three squares behind some friendly pawn
    Bitboard behind = pos.pieces(Us, PAWN, SHOGI_PAWN);
    behind |= shift<Down>(behind);
    behind |= shift<Down+Down>(behind);

    if (pawnsOnly)
    {
        safe = behind & ~attackedBy[Them][ALL_PIECES];
        behind = 0;
    }
    int bonus = popcount(safe) + popcount(behind & safe & ~attackedBy[Them][ALL_PIECES]);
    int weight = pos.count<ALL_PIECES>(Us) - 1;
    Score score = make_score(bonus * weight * weight / 16, 0);

    if (pos.capture_the_flag(Us))
        score += make_score(200, 200) * popcount(behind & safe & pos.capture_the_flag(Us));

    if (T)
        Trace::add(SPACE, Us, score);

    return score;
  }


  // Evaluation::variant() computes variant-specific evaluation bonuses for a given side.

  template<Tracing T> template<Color Us>
  Score Evaluation<T>::variant() const {

    constexpr Color Them = ~Us;
    constexpr Direction Down = pawn_push(Them);

    Score score = SCORE_ZERO;

    // Capture the flag
    if (pos.capture_the_flag(Us))
    {
        PieceType ptCtf = pos.capture_the_flag_piece();
        Bitboard ctfPieces = pos.pieces(Us, ptCtf);
        Bitboard ctfTargets = pos.capture_the_flag(Us) & pos.board_bb();
        Bitboard onHold = 0;
        Bitboard onHold2 = 0;
        Bitboard processed = 0;
        Bitboard blocked = pos.pieces(Us, PAWN) | attackedBy[Them][ALL_PIECES];
        Bitboard doubleBlocked =  attackedBy2[Them]
                                | (pos.pieces(Us, PAWN) & (shift<Down>(pos.pieces()) | attackedBy[Them][ALL_PIECES]))
                                | (pos.pieces(Them) & pe->pawn_attacks(Them))
                                | (pawn_attacks_bb<Them>(pos.pieces(Them, PAWN) & pe->pawn_attacks(Them)));
        Bitboard inaccessible = pos.pieces(Us, PAWN) & shift<Down>(pos.pieces(Them, PAWN));
        // Traverse all paths of the CTF pieces to the CTF targets.
        // Put squares that are attacked or occupied on hold for one iteration.
        for (int dist = 0; (ctfPieces || onHold || onHold2) && (ctfTargets & ~processed); dist++)
        {
            int wins = popcount(ctfTargets & ctfPieces);
            if (wins)
                score += make_score(4000, 4000) * wins / (wins + dist * dist);
            Bitboard current = ctfPieces & ~ctfTargets;
            processed |= ctfPieces;
            ctfPieces = onHold & ~processed;
            onHold = onHold2 & ~processed;
            onHold2 = 0;
            while (current)
            {
                Square s = pop_lsb(&current);
                Bitboard attacks = (  (PseudoAttacks[Us][ptCtf][s] & pos.pieces())
                                    | (PseudoMoves[Us][ptCtf][s] & ~pos.pieces())) & ~processed & pos.board_bb();
                ctfPieces |= attacks & ~blocked;
                onHold |= attacks & ~doubleBlocked;
                onHold2 |= attacks & ~inaccessible;
            }
        }
    }

    // nCheck
    if (pos.check_counting())
    {
        int remainingChecks = pos.checks_remaining(Us);
        assert(remainingChecks > 0);
        score += make_score(3600, 1000) / (remainingChecks * remainingChecks);
    }

    // Extinction
    if (pos.extinction_value() != VALUE_NONE)
    {
        for (PieceType pt : pos.extinction_piece_types())
            if (pt != ALL_PIECES)
            {
                int denom = std::max(pos.count(Us, pt) - pos.extinction_piece_count(), 1);
                if (pos.count(Them, pt) >= pos.extinction_opponent_piece_count() || pos.two_boards())
                    score += make_score(1000000 / (500 + PieceValue[MG][pt]),
                                        1000000 / (500 + PieceValue[EG][pt])) / (denom * denom)
                            * (pos.extinction_value() / VALUE_MATE);
            }
            else if (pos.extinction_value() == VALUE_MATE)
                score += make_score(pos.non_pawn_material(Us), pos.non_pawn_material(Us)) / pos.count<ALL_PIECES>(Us);
    }

    // Connect-n
    if (pos.connect_n() > 0)
    {
        for (Direction d : {NORTH, NORTH_EAST, EAST, SOUTH_EAST})
        {
            // Find sufficiently large gaps
            Bitboard b = pos.board_bb() & ~pos.pieces(Them);
            for (int i = 1; i < pos.connect_n(); i++)
                b &= shift(d, b);
            // Count number of pieces per gap
            while (b)
            {
                Square s = pop_lsb(&b);
                int c = 0;
                for (int j = 0; j < pos.connect_n(); j++)
                    if (pos.pieces(Us) & (s - j * d))
                        c++;
                score += make_score(200, 200)  * c / (pos.connect_n() - c) / (pos.connect_n() - c);
            }
        }
    }

    // Potential piece flips
    if (pos.flip_enclosed_pieces())
    {
        // Stable pieces
        if (pos.flip_enclosed_pieces() == REVERSI)
        {
            Bitboard edges = (FileABB | file_bb(pos.max_file()) | Rank1BB | rank_bb(pos.max_rank())) & pos.board_bb();
            Bitboard edgePieces = pos.pieces(Us) & edges;
            while (edgePieces)
            {
                Bitboard connectedEdge = attacks_bb(Us, ROOK, pop_lsb(&edgePieces), ~(pos.pieces(Us) & edges)) & edges;
                if (!more_than_one(connectedEdge & ~pos.pieces(Us)))
                    score += make_score(300, 300);
                else if (!(connectedEdge & ~pos.pieces()))
                    score += make_score(200, 200);
            }
        }

        // Unstable
        Bitboard unstable = 0;
        Bitboard drops = pos.drop_region(Them, IMMOBILE_PIECE);
        while (drops)
        {
            Square s = pop_lsb(&drops);
            if (pos.flip_enclosed_pieces() == REVERSI)
            {
                Bitboard b = attacks_bb(Them, QUEEN, s, ~pos.pieces(Us)) & ~PseudoAttacks[Them][KING][s] & pos.pieces(Them);
                while(b)
                    unstable |= between_bb(s, pop_lsb(&b));
            }
            else
                unstable |= PseudoAttacks[Them][KING][s] & pos.pieces(Us);
        }
        score -= make_score(200, 200) * popcount(unstable);
    }

    if (T)
        Trace::add(VARIANT, Us, score);

    return score;
  }


  // Evaluation::initiative() computes the initiative correction value
  // for the position. It is a second order bonus/malus based on the
  // known attacking/defending status of the players.

  template<Tracing T>
  Score Evaluation<T>::initiative(Score score) const {

    // No initiative bonus for extinction variants
    if (pos.extinction_value() != VALUE_NONE || pos.captures_to_hand() || pos.connect_n())
      return SCORE_ZERO;

    int outflanking = !pos.count<KING>(WHITE) || !pos.count<KING>(BLACK) ? 0
                     :  distance<File>(pos.square<KING>(WHITE), pos.square<KING>(BLACK))
                      - distance<Rank>(pos.square<KING>(WHITE), pos.square<KING>(BLACK));

    bool pawnsOnBothFlanks =   (pos.pieces(PAWN) & QueenSide)
                            && (pos.pieces(PAWN) & KingSide);

    bool almostUnwinnable =   outflanking < 0
                           && pos.stalemate_value() == VALUE_DRAW
                           && !pawnsOnBothFlanks;

    bool infiltration =   (pos.count<KING>(WHITE) && rank_of(pos.square<KING>(WHITE)) > RANK_4)
                       || (pos.count<KING>(BLACK) && rank_of(pos.square<KING>(BLACK)) < RANK_5);

    // Compute the initiative bonus for the attacking side
    int complexity =   9 * pe->passed_count()
                    + 11 * pos.count<PAWN>()
                    + 15 * pos.count<SOLDIER>()
                    +  9 * outflanking
                    + 21 * pawnsOnBothFlanks
                    + 24 * infiltration
                    + 51 * !pos.non_pawn_material()
                    - 43 * almostUnwinnable
                    -110 ;

    Value mg = mg_value(score);
    Value eg = eg_value(score);

    // Now apply the bonus: note that we find the attacking side by extracting the
    // sign of the midgame or endgame values, and that we carefully cap the bonus
    // so that the midgame and endgame scores do not change sign after the bonus.
    int u = ((mg > 0) - (mg < 0)) * std::max(std::min(complexity + 50, 0), -abs(mg));
    int v = ((eg > 0) - (eg < 0)) * std::max(complexity, -abs(eg));

    if (T)
        Trace::add(INITIATIVE, make_score(u, v));

    return make_score(u, v);
  }


  // Evaluation::scale_factor() computes the scale factor for the winning side

  template<Tracing T>
  ScaleFactor Evaluation<T>::scale_factor(Value eg) const {

    Color strongSide = eg > VALUE_DRAW ? WHITE : BLACK;
    int sf = me->scale_factor(pos, strongSide);

    // If scale is not already specific, scale down the endgame via general heuristics
    if (sf == SCALE_FACTOR_NORMAL && !pos.captures_to_hand())
    {
        if (   pos.opposite_bishops()
            && pos.non_pawn_material() == 2 * BishopValueMg)
            sf = 22 ;
        else
            sf = std::min(sf, 36 + (pos.opposite_bishops() ? 2 : 7) * (pos.count<PAWN>(strongSide) + pos.count<SOLDIER>(strongSide)));

        sf = std::max(0, sf - (pos.rule50_count() - 12) / 4);
    }

    return ScaleFactor(sf);
  }


  // Evaluation::value() is the main function of the class. It computes the various
  // parts of the evaluation and returns the value of the position from the point
  // of view of the side to move.

  template<Tracing T>
  Value Evaluation<T>::value() {

    assert(!pos.checkers());
    assert(!pos.is_immediate_game_end());

    // Probe the material hash table
    me = Material::probe(pos);

    // If we have a specialized evaluation function for the current material
    // configuration, call it and return.
    if (me->specialized_eval_exists())
        return me->evaluate(pos);

    // Initialize score by reading the incrementally updated scores included in
    // the position object (material + piece square tables) and the material
    // imbalance. Score is computed internally from the white point of view.
    Score score = pos.psq_score();
    if (T)
        Trace::add(MATERIAL, score);
    score += me->imbalance() + pos.this_thread()->contempt;

    // Probe the pawn hash table
    pe = Pawns::probe(pos);
    score += pe->pawn_score(WHITE) - pe->pawn_score(BLACK);

    // Early exit if score is high
    Value v = (mg_value(score) + eg_value(score)) / 2;
    if (abs(v) > LazyThreshold + pos.non_pawn_material() / 64 && Options["UCI_Variant"] == "chess")
       return pos.side_to_move() == WHITE ? v : -v;

    // Main evaluation begins here

    initialize<WHITE>();
    initialize<BLACK>();

    // Pieces should be evaluated first (populate attack tables).
    // For unused piece types, we still need to set attack bitboard to zero.
    for (PieceType pt = KNIGHT; pt < KING; ++pt)
        if (pt != SHOGI_PAWN)
            score += pieces<WHITE>(pt) - pieces<BLACK>(pt);

    // Evaluate pieces in hand once attack tables are complete
    if (pos.piece_drops() || pos.seirawan_gating())
        for (PieceType pt = PAWN; pt < KING; ++pt)
            score += hand<WHITE>(pt) - hand<BLACK>(pt);

    score += (mobility[WHITE] - mobility[BLACK]) * (1 + pos.captures_to_hand() + pos.must_capture() + pos.check_counting());

    score +=  king<   WHITE>() - king<   BLACK>()
            + threats<WHITE>() - threats<BLACK>()
            + passed< WHITE>() - passed< BLACK>()
            + space<  WHITE>() - space<  BLACK>()
            + variant<WHITE>() - variant<BLACK>();

    score += initiative(score);

    // Interpolate between a middlegame and a (scaled by 'sf') endgame score
    ScaleFactor sf = scale_factor(eg_value(score));
    v =  mg_value(score) * int(me->game_phase())
       + eg_value(score) * int(PHASE_MIDGAME - me->game_phase()) * sf / SCALE_FACTOR_NORMAL;

    v /= PHASE_MIDGAME;

    // In case of tracing add all remaining individual evaluation terms
    if (T)
    {
        Trace::add(IMBALANCE, me->imbalance());
        Trace::add(PAWN, pe->pawn_score(WHITE), pe->pawn_score(BLACK));
        Trace::add(MOBILITY, mobility[WHITE], mobility[BLACK]);
        Trace::add(TOTAL, score);
    }

    return  (pos.side_to_move() == WHITE ? v : -v) + Eval::tempo_value(pos); // Side to move point of view
  }

} // namespace


/// tempo_value() returns the evaluation offset for the side to move

Value Eval::tempo_value(const Position& pos) {
  return Tempo * (1 + 4 * pos.captures_to_hand());
}


/// evaluate() is the evaluator for the outer world. It returns a static
/// evaluation of the position from the point of view of the side to move.

Value Eval::evaluate(const Position& pos) {
  return Evaluation<NO_TRACE>(pos).value();
}


/// trace() is like evaluate(), but instead of returning a value, it returns
/// a string (suitable for outputting to stdout) that contains the detailed
/// descriptions and values of each evaluation term. Useful for debugging.

std::string Eval::trace(const Position& pos) {

  if (pos.checkers())
      return "Total evaluation: none (in check)";

  std::memset(scores, 0, sizeof(scores));

  pos.this_thread()->contempt = SCORE_ZERO; // Reset any dynamic contempt

  Value v = Evaluation<TRACE>(pos).value();

  v = pos.side_to_move() == WHITE ? v : -v; // Trace scores are from white's point of view

  std::stringstream ss;
  ss << std::showpoint << std::noshowpos << std::fixed << std::setprecision(2)
     << "     Term    |    White    |    Black    |    Total   \n"
     << "             |   MG    EG  |   MG    EG  |   MG    EG \n"
     << " ------------+-------------+-------------+------------\n"
     << "    Material | " << Term(MATERIAL)
     << "   Imbalance | " << Term(IMBALANCE)
     << "       Pawns | " << Term(PAWN)
     << "     Knights | " << Term(KNIGHT)
     << "     Bishops | " << Term(BISHOP)
     << "       Rooks | " << Term(ROOK)
     << "      Queens | " << Term(QUEEN)
     << "    Mobility | " << Term(MOBILITY)
     << " King safety | " << Term(KING)
     << "     Threats | " << Term(THREAT)
     << "      Passed | " << Term(PASSED)
     << "       Space | " << Term(SPACE)
     << "  Initiative | " << Term(INITIATIVE)
     << "     Variant | " << Term(VARIANT)
     << " ------------+-------------+-------------+------------\n"
     << "       Total | " << Term(TOTAL);

  ss << "\nTotal evaluation: " << to_cp(v) << " (white side)\n";

  return ss.str();
}<|MERGE_RESOLUTION|>--- conflicted
+++ resolved
@@ -92,16 +92,8 @@
 
   // MobilityBonus[PieceType-2][attacked] contains bonuses for middle and end game,
   // indexed by piece type and number of attacked squares in the mobility area.
-#ifdef LARGEBOARDS
-  constexpr Score MobilityBonus[][38] = {
-#else
-  constexpr Score MobilityBonus[][32] = {
-<<<<<<< HEAD
-#endif
-    { S(-62,-81), S(-53,-56), S(-12,-30), S( -4,-14), S(  3,  8), S( 13, 15), // Knights
-=======
+  constexpr Score MobilityBonus[][4 * RANK_NB] = {
     { S(-62,-81), S(-53,-56), S(-12,-30), S( -4,-14), S(  3,  8), S( 13, 15), // Knight
->>>>>>> 209e9420
       S( 22, 23), S( 28, 27), S( 33, 33) },
     { S(-48,-59), S(-20,-23), S( 16, -3), S( 26, 13), S( 38, 24), S( 51, 42), // Bishop
       S( 55, 54), S( 63, 57), S( 63, 65), S( 68, 73), S( 81, 78), S( 81, 86),
@@ -371,12 +363,8 @@
                 score += MinorBehindPawn;
 
             // Penalty if the piece is far from the king
-<<<<<<< HEAD
             if (pos.count<KING>(Us))
-            score -= KingProtector * distance(s, pos.square<KING>(Us));
-=======
             score -= KingProtector * distance(pos.square<KING>(Us), s);
->>>>>>> 209e9420
 
             if (Pt == BISHOP)
             {
@@ -444,7 +432,7 @@
   template<Tracing T> template<Color Us>
   Score Evaluation<T>::hand(PieceType pt) {
 
-    constexpr Color Them = (Us == WHITE ? BLACK : WHITE);
+    constexpr Color Them = ~Us;
 
     Score score = SCORE_ZERO;
 
@@ -473,18 +461,12 @@
   template<Tracing T> template<Color Us>
   Score Evaluation<T>::king() const {
 
-<<<<<<< HEAD
-    constexpr Color    Them = (Us == WHITE ? BLACK : WHITE);
+    constexpr Color    Them = ~Us;
     Rank r = relative_rank(Us, std::min(Rank((pos.max_rank() - 1) / 2 + 1), pos.max_rank()), pos.max_rank());
     Bitboard Camp = pos.board_bb() & ~forward_ranks_bb(Us, r);
 
     if (!pos.count<KING>(Us) || !pos.checking_permitted())
         return SCORE_ZERO;
-=======
-    constexpr Color    Them = ~Us;
-    constexpr Bitboard Camp = (Us == WHITE ? AllSquares ^ Rank6BB ^ Rank7BB ^ Rank8BB
-                                           : AllSquares ^ Rank1BB ^ Rank2BB ^ Rank3BB);
->>>>>>> 209e9420
 
     Bitboard weak, b1, b2, b3, safe, unsafeChecks = 0;
     Bitboard queenChecks, knightChecks, pawnChecks, otherChecks;
