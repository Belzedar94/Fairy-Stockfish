/*
  Stockfish, a UCI chess playing engine derived from Glaurung 2.1
  Copyright (C) 2004-2008 Tord Romstad (Glaurung author)
  Copyright (C) 2008-2015 Marco Costalba, Joona Kiiski, Tord Romstad
  Copyright (C) 2015-2020 Marco Costalba, Joona Kiiski, Gary Linscott, Tord Romstad

  Stockfish is free software: you can redistribute it and/or modify
  it under the terms of the GNU General Public License as published by
  the Free Software Foundation, either version 3 of the License, or
  (at your option) any later version.

  Stockfish is distributed in the hope that it will be useful,
  but WITHOUT ANY WARRANTY; without even the implied warranty of
  MERCHANTABILITY or FITNESS FOR A PARTICULAR PURPOSE.  See the
  GNU General Public License for more details.

  You should have received a copy of the GNU General Public License
  along with this program.  If not, see <http://www.gnu.org/licenses/>.
*/

#include <algorithm>
#include <cassert>
#include <cstddef> // For offsetof()
#include <cstring> // For std::memset, std::memcmp
#include <iomanip>
#include <sstream>

#include "bitboard.h"
#include "misc.h"
#include "movegen.h"
#include "position.h"
#include "thread.h"
#include "tt.h"
#include "uci.h"
#include "syzygy/tbprobe.h"

using std::string;

namespace Zobrist {

  Key psq[PIECE_NB][SQUARE_NB];
  Key enpassant[FILE_NB];
  Key castling[CASTLING_RIGHT_NB];
  Key side, noPawns;
  Key inHand[PIECE_NB][SQUARE_NB];
  Key checks[COLOR_NB][CHECKS_NB];
}


/// operator<<(Position) returns an ASCII representation of the position

std::ostream& operator<<(std::ostream& os, const Position& pos) {

  os << "\n ";
  for (File f = FILE_A; f <= pos.max_file(); ++f)
      os << "+---";
  os << "+\n";

  for (Rank r = pos.max_rank(); r >= RANK_1; --r)
  {
      for (File f = FILE_A; f <= pos.max_file(); ++f)
          if (pos.unpromoted_piece_on(make_square(f, r)))
              os << " |+" << pos.piece_to_char()[pos.unpromoted_piece_on(make_square(f, r))];
          else
              os << " | " << pos.piece_to_char()[pos.piece_on(make_square(f, r))];

      os << " |";
      if (r == pos.max_rank() || r == RANK_1)
      {
          Color c = r == RANK_1 ? WHITE : BLACK;
          if (c == pos.side_to_move())
              os << " *";
          else
              os << "  ";
          if (pos.piece_drops() || pos.seirawan_gating())
          {
              os << " [";
              for (PieceType pt = KING; pt >= PAWN; --pt)
                  os << std::string(pos.count_in_hand(c, pt), pos.piece_to_char()[make_piece(c, pt)]);
              os << "]";
          }
      }
      os << "\n ";
      for (File f = FILE_A; f <= pos.max_file(); ++f)
          os << "+---";
      os << "+\n";
  }

  os << "\nFen: " << pos.fen() << "\nSfen: " << pos.fen(true) << "\nKey: " << std::hex << std::uppercase
     << std::setfill('0') << std::setw(16) << pos.key()
     << std::setfill(' ') << std::dec << "\nCheckers: ";

  for (Bitboard b = pos.checkers(); b; )
      os << UCI::square(pos, pop_lsb(&b)) << " ";

  if (    int(Tablebases::MaxCardinality) >= popcount(pos.pieces())
      && Options["UCI_Variant"] == "chess"
      && !pos.can_castle(ANY_CASTLING))
  {
      StateInfo st;
      Position p;
      p.set(pos.variant(), pos.fen(), pos.is_chess960(), &st, pos.this_thread());
      Tablebases::ProbeState s1, s2;
      Tablebases::WDLScore wdl = Tablebases::probe_wdl(p, &s1);
      int dtz = Tablebases::probe_dtz(p, &s2);
      os << "\nTablebases WDL: " << std::setw(4) << wdl << " (" << s1 << ")"
         << "\nTablebases DTZ: " << std::setw(4) << dtz << " (" << s2 << ")";
  }

  return os;
}


// Marcel van Kervinck's cuckoo algorithm for fast detection of "upcoming repetition"
// situations. Description of the algorithm in the following paper:
// https://marcelk.net/2013-04-06/paper/upcoming-rep-v2.pdf

// First and second hash functions for indexing the cuckoo tables
#ifdef LARGEBOARDS
inline int H1(Key h) { return h & 0x7fff; }
inline int H2(Key h) { return (h >> 16) & 0x7fff; }
#else
inline int H1(Key h) { return h & 0x1fff; }
inline int H2(Key h) { return (h >> 16) & 0x1fff; }
#endif

// Cuckoo tables with Zobrist hashes of valid reversible moves, and the moves themselves
#ifdef LARGEBOARDS
Key cuckoo[65536];
Move cuckooMove[65536];
#else
Key cuckoo[8192];
Move cuckooMove[8192];
#endif


/// Position::init() initializes at startup the various arrays used to compute
/// hash keys.

void Position::init() {

  PRNG rng(1070372);

  for (Color c : {WHITE, BLACK})
      for (PieceType pt = PAWN; pt <= KING; ++pt)
          for (Square s = SQ_A1; s <= SQ_MAX; ++s)
              Zobrist::psq[make_piece(c, pt)][s] = rng.rand<Key>();

  for (File f = FILE_A; f <= FILE_MAX; ++f)
      Zobrist::enpassant[f] = rng.rand<Key>();

  for (int cr = NO_CASTLING; cr <= ANY_CASTLING; ++cr)
  {
      Zobrist::castling[cr] = 0;
      Bitboard b = cr;
      while (b)
      {
          Key k = Zobrist::castling[1ULL << pop_lsb(&b)];
          Zobrist::castling[cr] ^= k ? k : rng.rand<Key>();
      }
  }

  Zobrist::side = rng.rand<Key>();
  Zobrist::noPawns = rng.rand<Key>();

  for (Color c : {WHITE, BLACK})
      for (int n = 0; n < CHECKS_NB; ++n)
          Zobrist::checks[c][n] = rng.rand<Key>();

  for (Color c : {WHITE, BLACK})
      for (PieceType pt = PAWN; pt <= KING; ++pt)
          for (int n = 0; n < SQUARE_NB; ++n)
              Zobrist::inHand[make_piece(c, pt)][n] = rng.rand<Key>();

  // Prepare the cuckoo tables
  std::memset(cuckoo, 0, sizeof(cuckoo));
  std::memset(cuckooMove, 0, sizeof(cuckooMove));
  int count = 0;
  for (Color c : {WHITE, BLACK})
      for (PieceType pt = KNIGHT; pt <= QUEEN || pt == KING; pt != QUEEN ? ++pt : pt = KING)
      {
      Piece pc = make_piece(c, pt);
      for (Square s1 = SQ_A1; s1 <= SQ_MAX; ++s1)
          for (Square s2 = Square(s1 + 1); s2 <= SQ_MAX; ++s2)
              if (PseudoAttacks[WHITE][type_of(pc)][s1] & s2)
              {
                  Move move = make_move(s1, s2);
                  Key key = Zobrist::psq[pc][s1] ^ Zobrist::psq[pc][s2] ^ Zobrist::side;
                  int i = H1(key);
                  while (true)
                  {
                      std::swap(cuckoo[i], key);
                      std::swap(cuckooMove[i], move);
                      if (move == MOVE_NONE) // Arrived at empty slot?
                          break;
                      i = (i == H1(key)) ? H2(key) : H1(key); // Push victim to alternative slot
                  }
                  count++;
             }
      }
#ifdef LARGEBOARDS
  assert(count == 9344);
#else
  assert(count == 3668);
#endif
}


/// Position::set() initializes the position object with the given FEN string.
/// This function is not very robust - make sure that input FENs are correct,
/// this is assumed to be the responsibility of the GUI.

Position& Position::set(const Variant* v, const string& fenStr, bool isChess960, StateInfo* si, Thread* th, bool sfen) {
/*
   A FEN string defines a particular position using only the ASCII character set.

   A FEN string contains six fields separated by a space. The fields are:

   1) Piece placement (from white's perspective). Each rank is described, starting
      with rank 8 and ending with rank 1. Within each rank, the contents of each
      square are described from file A through file H. Following the Standard
      Algebraic Notation (SAN), each piece is identified by a single letter taken
      from the standard English names. White pieces are designated using upper-case
      letters ("PNBRQK") whilst Black uses lowercase ("pnbrqk"). Blank squares are
      noted using digits 1 through 8 (the number of blank squares), and "/"
      separates ranks.

   2) Active color. "w" means white moves next, "b" means black.

   3) Castling availability. If neither side can castle, this is "-". Otherwise,
      this has one or more letters: "K" (White can castle kingside), "Q" (White
      can castle queenside), "k" (Black can castle kingside), and/or "q" (Black
      can castle queenside).

   4) En passant target square (in algebraic notation). If there's no en passant
      target square, this is "-". If a pawn has just made a 2-square move, this
      is the position "behind" the pawn. This is recorded only if there is a pawn
      in position to make an en passant capture, and if there really is a pawn
      that might have advanced two squares.

   5) Halfmove clock. This is the number of halfmoves since the last pawn advance
      or capture. This is used to determine if a draw can be claimed under the
      fifty-move rule.

   6) Fullmove number. The number of the full move. It starts at 1, and is
      incremented after Black's move.
*/

  unsigned char col, row, token;
  size_t idx;
  std::istringstream ss(fenStr);

  std::memset(static_cast<void*>(this), 0, sizeof(Position));
  std::memset(static_cast<void*>(si), 0, sizeof(StateInfo));
  std::fill_n(&pieceList[0][0], sizeof(pieceList) / sizeof(Square), SQ_NONE);
  var = v;
  st = si;

  ss >> std::noskipws;

  Square sq = SQ_A1 + max_rank() * NORTH;

  // 1. Piece placement
  while ((ss >> token) && !isspace(token))
  {
      if (isdigit(token))
      {
#ifdef LARGEBOARDS
          if (isdigit(ss.peek()))
          {
              sq += 10 * (token - '0') * EAST;
              ss >> token;
          }
#endif
          sq += (token - '0') * EAST; // Advance the given number of files
      }

      else if (token == '/')
      {
          sq += 2 * SOUTH + (FILE_MAX - max_file()) * EAST;
          if (!is_ok(sq))
              break;
      }

      else if ((idx = piece_to_char().find(token)) != string::npos || (idx = piece_to_char_synonyms().find(token)) != string::npos)
      {
          if (ss.peek() == '~')
              ss >> token;
          put_piece(Piece(idx), sq, token == '~');
          ++sq;
      }
      // Promoted shogi pieces
      else if (token == '+')
      {
          ss >> token;
          idx = piece_to_char().find(token);
          put_piece(make_piece(color_of(Piece(idx)), promoted_piece_type(type_of(Piece(idx)))), sq, true, Piece(idx));
          ++sq;
      }
      // Stop before pieces in hand
      else if (token == '[')
          break;
  }
  // Pieces in hand
  if (!isspace(token))
      while ((ss >> token) && !isspace(token))
      {
          if (token == ']')
              continue;
          else if ((idx = piece_to_char().find(token)) != string::npos)
              add_to_hand(Piece(idx));
      }

  // 2. Active color
  ss >> token;
  sideToMove = (token == 'w' ? WHITE : BLACK);
  // Invert side to move for SFEN
  if (sfen)
      sideToMove = ~sideToMove;
  ss >> token;

  // 3-4. Skip parsing castling and en passant flags if not present
  st->epSquare = SQ_NONE;
  if (!isdigit(ss.peek()) && !sfen)
  {
      // 3. Castling availability. Compatible with 3 standards: Normal FEN standard,
      // Shredder-FEN that uses the letters of the columns on which the rooks began
      // the game instead of KQkq and also X-FEN standard that, in case of Chess960,
      // if an inner rook is associated with the castling right, the castling tag is
      // replaced by the file letter of the involved rook, as for the Shredder-FEN.
      while ((ss >> token) && !isspace(token))
      {
          Square rsq;
          Color c = islower(token) ? BLACK : WHITE;
          Piece rook = make_piece(c, castling_rook_piece());

          token = char(toupper(token));

          if (token == 'K')
              for (rsq = make_square(FILE_MAX, castling_rank(c)); piece_on(rsq) != rook; --rsq) {}

          else if (token == 'Q')
              for (rsq = make_square(FILE_A, castling_rank(c)); piece_on(rsq) != rook; ++rsq) {}

          else if (token >= 'A' && token <= 'A' + max_file())
              rsq = make_square(File(token - 'A'), castling_rank(c));

          else
              continue;

          // Set gates (and skip castling rights)
          if (gating())
          {
              st->gatesBB[c] |= rsq;
              if (token == 'K' || token == 'Q')
                  st->gatesBB[c] |= count<KING>(c) ? square<KING>(c) : make_square(FILE_E, castling_rank(c));
              // Do not set castling rights for gates unless there are no pieces in hand,
              // which means that the file is referring to a chess960 castling right.
              else if (!seirawan_gating() || count_in_hand(c, ALL_PIECES) || captures_to_hand())
                  continue;
          }

          if (castling_enabled())
              set_castling_right(c, rsq);
      }

      // Set castling rights for 960 gating variants
      if (gating() && castling_enabled())
          for (Color c : {WHITE, BLACK})
              if ((gates(c) & pieces(KING)) && !castling_rights(c) && (!seirawan_gating() || count_in_hand(c, ALL_PIECES) || captures_to_hand()))
              {
                  Bitboard castling_rooks = gates(c) & pieces(castling_rook_piece());
                  while (castling_rooks)
                      set_castling_right(c, pop_lsb(&castling_rooks));
              }

      // counting limit
      if (counting_rule() && isdigit(ss.peek()))
          ss >> st->countingLimit;

      // 4. En passant square. Ignore if no pawn capture is possible
      else if (   ((ss >> col) && (col >= 'a' && col <= 'a' + max_file()))
               && ((ss >> row) && (row >= '1' && row <= '1' + max_rank())))
      {
          st->epSquare = make_square(File(col - 'a'), Rank(row - '1'));

          if (   !(attackers_to(st->epSquare) & pieces(sideToMove, PAWN))
              || !(pieces(~sideToMove, PAWN) & (st->epSquare + pawn_push(~sideToMove))))
              st->epSquare = SQ_NONE;
      }
  }

  // Check counter for nCheck
  ss >> std::skipws >> token >> std::noskipws;

  if (check_counting())
  {
      if (ss.peek() == '+')
      {
          st->checksRemaining[WHITE] = CheckCount(std::max(token - '0', 0));
          ss >> token >> token;
          st->checksRemaining[BLACK] = CheckCount(std::max(token - '0', 0));
      }
      else
      {
          // If check count is not provided, assume that the next check wins
          st->checksRemaining[WHITE] = CheckCount(1);
          st->checksRemaining[BLACK] = CheckCount(1);
          ss.putback(token);
      }
  }
  else
      ss.putback(token);

  // 5-6. Halfmove clock and fullmove number
  if (sfen)
  {
      // Pieces in hand for SFEN
      int handCount = 1;
      while ((ss >> token) && !isspace(token))
      {
          if (token == '-')
              continue;
          else if (isdigit(token))
          {
              handCount = token - '0';
              while (isdigit(ss.peek()) && ss >> token)
                  handCount = 10 * handCount + (token - '0');
          }
          else if ((idx = piece_to_char().find(token)) != string::npos)
          {
              for (int i = 0; i < handCount; i++)
                  add_to_hand(Piece(idx));
              handCount = 1;
          }
      }
      // Move count is in ply for SFEN
      ss >> std::skipws >> gamePly;
      gamePly = std::max(gamePly - 1, 0);
  }
  else
  {
      ss >> std::skipws >> st->rule50 >> gamePly;

      // Convert from fullmove starting from 1 to gamePly starting from 0,
      // handle also common incorrect FEN with fullmove = 0.
      gamePly = std::max(2 * (gamePly - 1), 0) + (sideToMove == BLACK);
  }

  // counting rules
  if (st->countingLimit && st->rule50)
  {
      st->countingPly = st->rule50;
      st->rule50 = 0;
  }

  chess960 = isChess960 || v->chess960;
  thisThread = th;
  set_state(st);

  assert(pos_is_ok());

  return *this;
}


/// Position::set_castling_right() is a helper function used to set castling
/// rights given the corresponding color and the rook starting square.

void Position::set_castling_right(Color c, Square rfrom) {

  Square kfrom = count<KING>(c) ? square<KING>(c) : make_square(FILE_E, castling_rank(c));
  CastlingRights cr = c & (kfrom < rfrom ? KING_SIDE: QUEEN_SIDE);

  st->castlingRights |= cr;
  castlingRightsMask[kfrom] |= cr;
  castlingRightsMask[rfrom] |= cr;
  castlingRookSquare[cr] = rfrom;

  Square kto = make_square(cr & KING_SIDE ? castling_kingside_file() : castling_queenside_file(), castling_rank(c));
  Square rto = kto + (cr & KING_SIDE ? WEST : EAST);

  castlingPath[cr] =   (between_bb(rfrom, rto) | between_bb(kfrom, kto) | rto | kto)
                    & ~(square_bb(kfrom) | rfrom);
}


/// Position::set_check_info() sets king attacks to detect if a move gives check

void Position::set_check_info(StateInfo* si) const {

  si->blockersForKing[WHITE] = slider_blockers(pieces(BLACK), count<KING>(WHITE) ? square<KING>(WHITE) : SQ_NONE, si->pinners[BLACK], BLACK);
  si->blockersForKing[BLACK] = slider_blockers(pieces(WHITE), count<KING>(BLACK) ? square<KING>(BLACK) : SQ_NONE, si->pinners[WHITE], WHITE);

  Square ksq = count<KING>(~sideToMove) ? square<KING>(~sideToMove) : SQ_NONE;

  // For unused piece types, the check squares are left uninitialized
  for (PieceType pt : piece_types())
      si->checkSquares[pt] = ksq != SQ_NONE ? attacks_bb(~sideToMove, pt, ksq, pieces()) : Bitboard(0);
  si->checkSquares[KING]   = 0;
  si->shak = si->checkersBB & (byTypeBB[KNIGHT] | byTypeBB[ROOK] | byTypeBB[BERS]);
  si->bikjang = var->bikjangRule && ksq != SQ_NONE ? bool(attacks_bb(sideToMove, ROOK, ksq, pieces()) & pieces(sideToMove, KING)) : false;
}


/// Position::set_state() computes the hash keys of the position, and other
/// data that once computed is updated incrementally as moves are made.
/// The function is only used when a new position is set up, and to verify
/// the correctness of the StateInfo data when running in debug mode.

void Position::set_state(StateInfo* si) const {

  si->key = si->materialKey = 0;
  si->pawnKey = Zobrist::noPawns;
  si->nonPawnMaterial[WHITE] = si->nonPawnMaterial[BLACK] = VALUE_ZERO;
  si->checkersBB = count<KING>(sideToMove) ? attackers_to(square<KING>(sideToMove), ~sideToMove) : Bitboard(0);

  set_check_info(si);

  for (Bitboard b = pieces(); b; )
  {
      Square s = pop_lsb(&b);
      Piece pc = piece_on(s);
      si->key ^= Zobrist::psq[pc][s];

      if (type_of(pc) == PAWN)
          si->pawnKey ^= Zobrist::psq[pc][s];

      else if (type_of(pc) != KING)
          si->nonPawnMaterial[color_of(pc)] += PieceValue[MG][pc];
  }

  if (si->epSquare != SQ_NONE)
      si->key ^= Zobrist::enpassant[file_of(si->epSquare)];

  if (sideToMove == BLACK)
      si->key ^= Zobrist::side;

  si->key ^= Zobrist::castling[si->castlingRights];

  for (Color c : {WHITE, BLACK})
      for (PieceType pt = PAWN; pt <= KING; ++pt)
      {
          Piece pc = make_piece(c, pt);

          for (int cnt = 0; cnt < pieceCount[pc]; ++cnt)
              si->materialKey ^= Zobrist::psq[pc][cnt];

          if (piece_drops() || seirawan_gating())
              si->key ^= Zobrist::inHand[pc][pieceCountInHand[c][pt]];
      }

  if (check_counting())
      for (Color c : {WHITE, BLACK})
          si->key ^= Zobrist::checks[c][si->checksRemaining[c]];
}


/// Position::set() is an overload to initialize the position object with
/// the given endgame code string like "KBPKN". It is mainly a helper to
/// get the material key out of an endgame code.

Position& Position::set(const string& code, Color c, StateInfo* si) {

  assert(code.length() > 0 && code.length() < 8);
  assert(code[0] == 'K');

  string sides[] = { code.substr(code.find('K', 1)),      // Weak
                     code.substr(0, code.find('K', 1)) }; // Strong

  std::transform(sides[c].begin(), sides[c].end(), sides[c].begin(), tolower);

  string n = std::to_string(FILE_NB);
  string fenStr =  n + "/" + sides[0] + char(FILE_NB - sides[0].length() + '0') + "/" + n + "/" + n + "/" + n + "/"
                 + n + "/" + sides[1] + char(FILE_NB - sides[1].length() + '0') + "/" + n + " w - - 0 10";

  return set(variants.find("fairy")->second, fenStr, false, si, nullptr);
}


/// Position::fen() returns a FEN representation of the position. In case of
/// Chess960 the Shredder-FEN notation is used. This is mainly a debugging function.

const string Position::fen(bool sfen, bool showPromoted, int countStarted, std::string holdings) const {

  int emptyCnt;
  std::ostringstream ss;

  for (Rank r = max_rank(); r >= RANK_1; --r)
  {
      for (File f = FILE_A; f <= max_file(); ++f)
      {
          for (emptyCnt = 0; f <= max_file() && empty(make_square(f, r)); ++f)
              ++emptyCnt;

          if (emptyCnt)
              ss << emptyCnt;

          if (f <= max_file())
          {
              if (unpromoted_piece_on(make_square(f, r)))
                  // Promoted shogi pieces, e.g., +r for dragon
                  ss << "+" << piece_to_char()[unpromoted_piece_on(make_square(f, r))];
              else
              {
                  ss << piece_to_char()[piece_on(make_square(f, r))];

                  // Set promoted pieces
                  if (((captures_to_hand() && !drop_loop()) || showPromoted) && is_promoted(make_square(f, r)))
                      ss << "~";
              }
          }
      }

      if (r > RANK_1)
          ss << '/';
  }

  // SFEN
  if (sfen)
  {
      ss << (sideToMove == WHITE ? " b " : " w ");
      for (Color c : {WHITE, BLACK})
          for (PieceType pt = KING; pt >= PAWN; --pt)
              if (pieceCountInHand[c][pt])
              {
                  if (pieceCountInHand[c][pt] > 1)
                      ss << pieceCountInHand[c][pt];
                  ss << piece_to_char()[make_piece(c, pt)];
              }
      if (!count_in_hand(WHITE, ALL_PIECES) && !count_in_hand(BLACK, ALL_PIECES))
          ss << '-';
      ss << " " << gamePly + 1;
      return ss.str();
  }

  // pieces in hand
  if (piece_drops() || seirawan_gating())
  {
      ss << '[';
      if (holdings != "-")
          ss << holdings;
      else
          for (Color c : {WHITE, BLACK})
              for (PieceType pt = KING; pt >= PAWN; --pt)
                  ss << std::string(pieceCountInHand[c][pt], piece_to_char()[make_piece(c, pt)]);
      ss << ']';
  }

  ss << (sideToMove == WHITE ? " w " : " b ");

  if (can_castle(WHITE_OO))
      ss << (chess960 ? char('A' + file_of(castling_rook_square(WHITE_OO ))) : 'K');

  if (can_castle(WHITE_OOO))
      ss << (chess960 ? char('A' + file_of(castling_rook_square(WHITE_OOO))) : 'Q');

  if (gating() && gates(WHITE) && (!seirawan_gating() || count_in_hand(WHITE, ALL_PIECES) || captures_to_hand()))
      for (File f = FILE_A; f <= max_file(); ++f)
          if (gates(WHITE) & file_bb(f))
              ss << char('A' + f);

  if (can_castle(BLACK_OO))
      ss << (chess960 ? char('a' + file_of(castling_rook_square(BLACK_OO ))) : 'k');

  if (can_castle(BLACK_OOO))
      ss << (chess960 ? char('a' + file_of(castling_rook_square(BLACK_OOO))) : 'q');

  if (gating() && gates(BLACK) && (!seirawan_gating() || count_in_hand(BLACK, ALL_PIECES) || captures_to_hand()))
      for (File f = FILE_A; f <= max_file(); ++f)
          if (gates(BLACK) & file_bb(f))
              ss << char('a' + f);

  if (!can_castle(ANY_CASTLING) && !(gating() && (gates(WHITE) | gates(BLACK))))
      ss << '-';

  // Counting limit or ep-square
  if (st->countingLimit)
      ss << " " << st->countingLimit << " ";
  else
      ss << (ep_square() == SQ_NONE ? " - " : " " + UCI::square(*this, ep_square()) + " ");

  // Check count
  if (check_counting())
      ss << st->checksRemaining[WHITE] << "+" << st->checksRemaining[BLACK] << " ";

  // Counting ply or 50-move rule counter
  if (st->countingLimit)
      ss << counting_ply(countStarted);
  else
      ss << st->rule50;

  ss << " " << 1 + (gamePly - (sideToMove == BLACK)) / 2;

  return ss.str();
}


/// Position::slider_blockers() returns a bitboard of all the pieces (both colors)
/// that are blocking attacks on the square 's' from 'sliders'. A piece blocks a
/// slider if removing that piece from the board would result in a position where
/// square 's' is attacked. For example, a king-attack blocking piece can be either
/// a pinned or a discovered check piece, according if its color is the opposite
/// or the same of the color of the slider.

Bitboard Position::slider_blockers(Bitboard sliders, Square s, Bitboard& pinners, Color c) const {

  Bitboard blockers = 0;
  pinners = 0;

  if (s == SQ_NONE || !sliders)
      return blockers;

  // Snipers are sliders that attack 's' when a piece and other snipers are removed
  Bitboard snipers = 0;

  for (PieceType pt : piece_types())
  {
      Bitboard b = sliders & (PseudoAttacks[~c][pt][s] ^ LeaperAttacks[~c][pt][s]) & pieces(c, pt);
      if (b)
      {
          // Consider asymmetrical moves (e.g., horse)
          if (AttackRiderTypes[pt] & ASYMMETRICAL_RIDERS)
          {
              Bitboard asymmetricals = PseudoAttacks[~c][pt][s] & pieces(c, pt);
              while (asymmetricals)
              {
                  Square s2 = pop_lsb(&asymmetricals);
                  if (!(attacks_from(c, pt, s2) & s))
                      snipers |= s2;
              }
          }
          else
              snipers |= b & ~attacks_bb(~c, pt, s, pieces());
      }
  }
  Bitboard occupancy = pieces() ^ snipers;

  while (snipers)
  {
    Square sniperSq = pop_lsb(&snipers);
    Bitboard b = between_bb(s, sniperSq, type_of(piece_on(sniperSq))) & occupancy;

    if (b && (!more_than_one(b) || ((AttackRiderTypes[type_of(piece_on(sniperSq))] & HOPPING_RIDERS) && popcount(b) == 2)))
    {
        // Janggi cannons block each other
        if ((pieces(JANGGI_CANNON) & sniperSq) && (pieces(JANGGI_CANNON) & b))
            b &= pieces(JANGGI_CANNON);
        blockers |= b;
        if (b & pieces(color_of(piece_on(s))))
            pinners |= sniperSq;
    }
  }
  return blockers;
}


/// Position::attackers_to() computes a bitboard of all pieces which attack a
/// given square. Slider attacks use the occupied bitboard to indicate occupancy.

Bitboard Position::attackers_to(Square s, Bitboard occupied, Color c, Bitboard janggiCannons) const {

  Bitboard b = 0;
  for (PieceType pt : piece_types())
      if (board_bb(c, pt) & s)
      {
          PieceType move_pt = pt == KING ? king_type() : pt;
          // Consider asymmetrical move of horse
          if (AttackRiderTypes[move_pt] & ASYMMETRICAL_RIDERS)
          {
              Bitboard horses = PseudoAttacks[~c][move_pt][s] & pieces(c, pt);
              while (horses)
              {
                  Square s2 = pop_lsb(&horses);
                  if (attacks_bb(c, move_pt, s2, occupied) & s)
                      b |= s2;
              }
          }
          else if (pt == JANGGI_CANNON)
              b |= attacks_bb(~c, move_pt, s, occupied) & attacks_bb(~c, move_pt, s, occupied & ~janggiCannons) & pieces(c, JANGGI_CANNON);
          else
              b |= attacks_bb(~c, move_pt, s, occupied) & pieces(c, pt);
      }

  // Consider special move of neang in cambodian chess
  if (cambodian_moves())
  {
      Square fers_sq = s + 2 * (c == WHITE ? SOUTH : NORTH);
      if (is_ok(fers_sq))
          b |= pieces(c, FERS) & gates(c) & fers_sq;
  }

  // Janggi palace moves
  if (diagonal_lines() & s)
  {
      Bitboard diags = 0;
      if (king_type() == WAZIR)
          diags |= attacks_bb(~c, FERS, s, occupied) & pieces(c, KING);
      diags |= attacks_bb(~c, FERS, s, occupied) & pieces(c, WAZIR);
      diags |= attacks_bb(~c, PAWN, s, occupied) & pieces(c, SOLDIER);
      diags |= attacks_bb(~c, BISHOP, s, occupied) & pieces(c, ROOK);
      // TODO: fix for longer diagonals
      diags |= attacks_bb(~c, ALFIL, s, occupied) & ~attacks_bb(~c, ELEPHANT, s, occupied & ~janggiCannons) & pieces(c, JANGGI_CANNON);
      b |= diags & diagonal_lines();
  }

  if (b & pieces(SOLDIER) && relative_rank(c, s, max_rank()) < var->soldierPromotionRank)
      b ^= b & pieces(SOLDIER) & ~PseudoAttacks[~c][SHOGI_PAWN][s];

  return b;
}


Bitboard Position::attackers_to(Square s, Bitboard occupied) const {
  return attackers_to(s, occupied, WHITE) | attackers_to(s, occupied, BLACK);
}


/// Position::legal() tests whether a pseudo-legal move is legal

bool Position::legal(Move m) const {

  assert(is_ok(m));
  assert(type_of(m) != DROP || piece_drops());

  Color us = sideToMove;
  Square from = from_sq(m);
  Square to = to_sq(m);

  assert(color_of(moved_piece(m)) == us);
  assert(!count<KING>(us) || piece_on(square<KING>(us)) == make_piece(us, KING));
  assert(board_bb() & to);

  // Illegal checks
  if ((!checking_permitted() || (sittuyin_promotion() && type_of(m) == PROMOTION) || (!drop_checks() && type_of(m) == DROP)) && gives_check(m))
      return false;

  // Illegal quiet moves
  if (must_capture() && !capture(m))
  {
      if (checkers())
      {
          for (const auto& mevasion : MoveList<EVASIONS>(*this))
              if (capture(mevasion) && legal(mevasion))
                  return false;
      }
      else
      {
          for (const auto& mcap : MoveList<CAPTURES>(*this))
              if (capture(mcap) && legal(mcap))
                  return false;
      }
  }

  // Illegal non-drop moves
  if (must_drop() && type_of(m) != DROP && count_in_hand(us, var->mustDropType))
  {
      if (checkers())
      {
          for (const auto& mevasion : MoveList<EVASIONS>(*this))
              if (type_of(mevasion) == DROP && legal(mevasion))
                  return false;
      }
      else
      {
          for (const auto& mquiet : MoveList<QUIETS>(*this))
              if (type_of(mquiet) == DROP && legal(mquiet))
                  return false;
      }
  }

  // Illegal drop move
  if (drop_opposite_colored_bishop() && type_of(m) == DROP)
  {
      if (type_of(moved_piece(m)) != BISHOP)
      {
          Bitboard remaining = drop_region(us, BISHOP) & ~pieces() & ~square_bb(to);
          // Are enough squares available to drop bishops on opposite colors?
          if (  (!( DarkSquares & pieces(us, BISHOP)) && ( DarkSquares & remaining))
              + (!(~DarkSquares & pieces(us, BISHOP)) && (~DarkSquares & remaining)) < count_in_hand(us, BISHOP))
              return false;
      }
      else
          // Drop resulting in same-colored bishops
          if ((DarkSquares & to ? DarkSquares : ~DarkSquares) & pieces(us, BISHOP))
              return false;
  }

  // No legal moves from target square
  if (immobility_illegal() && (type_of(m) == DROP || type_of(m) == NORMAL) && !(moves_bb(us, type_of(moved_piece(m)), to, 0) & board_bb()))
      return false;

  // Illegal king passing move
  if (king_pass_on_stalemate() && is_pass(m) && !checkers())
  {
      for (const auto& move : MoveList<NON_EVASIONS>(*this))
          if (!is_pass(move) && legal(move))
              return false;
  }

  // En passant captures are a tricky special case. Because they are rather
  // uncommon, we do it simply by testing whether the king is attacked after
  // the move is made.
  if (type_of(m) == ENPASSANT)
  {
      Square ksq = count<KING>(us) ? square<KING>(us) : SQ_NONE;
      Square capsq = to - pawn_push(us);
      Bitboard occupied = (pieces() ^ from ^ capsq) | to;

      assert(to == ep_square());
      assert(moved_piece(m) == make_piece(us, PAWN));
      assert(piece_on(capsq) == make_piece(~us, PAWN));
      assert(piece_on(to) == NO_PIECE);

      return !count<KING>(us) || !(attackers_to(ksq, occupied, ~us) & occupied);
  }

  // Castling moves generation does not check if the castling path is clear of
  // enemy attacks, it is delayed at a later time: now!
  if (type_of(m) == CASTLING)
  {
      // Non-royal pieces can not be impeded from castling
      if (type_of(piece_on(from)) != KING)
          return true;

      // After castling, the rook and king final positions are the same in
      // Chess960 as they would be in standard chess.
      to = make_square(to > from ? castling_kingside_file() : castling_queenside_file(), castling_rank(us));
      Direction step = to > from ? WEST : EAST;

      for (Square s = to; s != from; s += step)
          if (attackers_to(s, ~us))
              return false;

      // In case of Chess960, verify that when moving the castling rook we do
      // not discover some hidden checker.
      // For instance an enemy queen in SQ_A1 when castling rook is in SQ_B1.
      return   !chess960
            || !(attackers_to(to, pieces() ^ to_sq(m), ~us));
  }

  Bitboard occupied = (type_of(m) != DROP ? pieces() ^ from : pieces()) | to;

  // Flying general rule and bikjang
  // In case of bikjang passing is always allowed, even when in check
  if (st->bikjang && is_pass(m))
      return true;
  if ((var->flyingGeneral && count<KING>(us)) || st->bikjang)
  {
      Square s = type_of(moved_piece(m)) == KING ? to : square<KING>(us);
      if (attacks_bb(~us, ROOK, s, occupied) & pieces(~us, KING) & ~square_bb(to))
          return false;
  }

  // Makpong rule
  if (var->makpongRule && checkers() && type_of(moved_piece(m)) == KING && (checkers() ^ to))
      return false;

  // If the moving piece is a king, check whether the destination
  // square is attacked by the opponent. Castling moves are checked
  // for legality during move generation.
  if (type_of(moved_piece(m)) == KING)
      return type_of(m) == CASTLING || !attackers_to(to, occupied, ~us);

  Bitboard janggiCannons = pieces(JANGGI_CANNON);
  if (type_of(moved_piece(m)) == JANGGI_CANNON)
      janggiCannons = (type_of(m) == DROP ? janggiCannons : janggiCannons ^ from) | to;
  else if (janggiCannons & to)
      janggiCannons ^= to;

  // A non-king move is legal if the king is not under attack after the move.
  return !count<KING>(us) || !(attackers_to(square<KING>(us), occupied, ~us, janggiCannons) & ~SquareBB[to]);
}


/// Position::pseudo_legal() takes a random move and tests whether the move is
/// pseudo legal. It is used to validate moves from TT that can be corrupted
/// due to SMP concurrent access or hash position key aliasing.

bool Position::pseudo_legal(const Move m) const {

  Color us = sideToMove;
  Square from = from_sq(m);
  Square to = to_sq(m);
  Piece pc = moved_piece(m);

  // Illegal moves to squares outside of board
  if (!(board_bb() & to))
      return false;

  // Use a fast check for piece drops
  if (type_of(m) == DROP)
      return   piece_drops()
            && pc != NO_PIECE
            && color_of(pc) == us
            && count_in_hand(us, in_hand_piece_type(m))
            && (drop_region(us, type_of(pc)) & ~pieces() & to)
            && (   type_of(pc) == in_hand_piece_type(m)
                || (drop_promoted() && type_of(pc) == promoted_piece_type(in_hand_piece_type(m))));

  // Use a slower but simpler function for uncommon cases
  if (type_of(m) != NORMAL || is_gating(m))
      return MoveList<LEGAL>(*this).contains(m);

  // Handle the case where a mandatory piece promotion/demotion is not taken
  if (    mandatory_piece_promotion()
      && (is_promoted(from) ? piece_demotion() : promoted_piece_type(type_of(pc)) != NO_PIECE_TYPE)
      && (promotion_zone_bb(us, promotion_rank(), max_rank()) & (SquareBB[from] | to))
      && (!piece_promotion_on_capture() || capture(m)))
      return false;

  // Is not a promotion, so promotion piece must be empty
  if (promotion_type(m) != NO_PIECE_TYPE)
      return false;

  // If the 'from' square is not occupied by a piece belonging to the side to
  // move, the move is obviously not legal.
  if (pc == NO_PIECE || color_of(pc) != us)
      return false;

  // The destination square cannot be occupied by a friendly piece
  if (pieces(us) & to)
      return false;

  // Handle the special case of a pawn move
  if (type_of(pc) == PAWN)
  {
      // We have already handled promotion moves, so destination
      // cannot be on the 8th/1st rank.
      if (mandatory_pawn_promotion() && rank_of(to) == relative_rank(us, promotion_rank(), max_rank()))
          return false;

      if (   !(attacks_from<PAWN>(from, us) & pieces(~us) & to) // Not a capture
          && !((from + pawn_push(us) == to) && empty(to))       // Not a single push
          && !(   (from + 2 * pawn_push(us) == to)              // Not a double push
               && (rank_of(from) == relative_rank(us, double_step_rank(), max_rank())
                   || (first_rank_double_steps() && rank_of(from) == relative_rank(us, RANK_1, max_rank())))
               && empty(to)
               && empty(to - pawn_push(us))
               && double_step_enabled()))
          return false;
  }
  else if (!((capture(m) ? attacks_from(us, type_of(pc), from) : moves_from(us, type_of(pc), from)) & to))
      return false;

  // Janggi cannon
  if (type_of(pc) == JANGGI_CANNON && (pieces(JANGGI_CANNON) & (between_bb(from, to) | to)))
       return false;

  // Evasions generator already takes care to avoid some kind of illegal moves
  // and legal() relies on this. We therefore have to take care that the same
  // kind of moves are filtered out here.
  if (checkers() & ~(pieces(CANNON, BANNER) | pieces(HORSE, ELEPHANT) | pieces(JANGGI_CANNON, JANGGI_ELEPHANT)))
  {
      if (type_of(pc) != KING)
      {
          // Double check? In this case a king move is required
          if (more_than_one(checkers()))
              return false;

          // Our move must be a blocking evasion or a capture of the checking piece
          Square checksq = lsb(checkers());
          if (  !((between_bb(checksq, square<KING>(us)) | checkers()) & to)
              || ((LeaperAttacks[~us][type_of(piece_on(checksq))][checksq] & square<KING>(us)) && !(checkers() & to)))
              return false;
      }
      // In case of king moves under check we have to remove king so as to catch
      // invalid moves like b1a1 when opposite queen is on c1.
      else if (attackers_to(to, pieces() ^ from, ~us))
          return false;
  }

  return true;
}


/// Position::gives_check() tests whether a pseudo-legal move gives a check

bool Position::gives_check(Move m) const {

  assert(is_ok(m));
  assert(color_of(moved_piece(m)) == sideToMove);

  Square from = from_sq(m);
  Square to = to_sq(m);

  // No check possible without king
  if (!count<KING>(~sideToMove))
      return false;

  // Is there a direct check?
  if (type_of(m) != PROMOTION && type_of(m) != PIECE_PROMOTION && type_of(m) != PIECE_DEMOTION)
  {
      PieceType pt = type_of(moved_piece(m));
      if (AttackRiderTypes[pt] & (HOPPING_RIDERS | ASYMMETRICAL_RIDERS))
      {
          Bitboard occupied = (type_of(m) != DROP ? pieces() ^ from : pieces()) | to;
          if (attacks_bb(sideToMove, pt, to, occupied) & square<KING>(~sideToMove))
              return true;
      }
      else if (st->checkSquares[pt] & to)
          return true;
  }

  Bitboard janggiCannons = pieces(JANGGI_CANNON);
  if (type_of(moved_piece(m)) == JANGGI_CANNON)
      janggiCannons = (type_of(m) == DROP ? janggiCannons : janggiCannons ^ from) | to;
  else if (janggiCannons & to)
      janggiCannons ^= to;

  // Is there a discovered check?
  if (  ((type_of(m) != DROP && (st->blockersForKing[~sideToMove] & from)) || pieces(sideToMove, CANNON, BANNER)
          || pieces(HORSE, ELEPHANT) || pieces(JANGGI_CANNON, JANGGI_ELEPHANT))
      && attackers_to(square<KING>(~sideToMove), (type_of(m) == DROP ? pieces() : pieces() ^ from) | to, sideToMove, janggiCannons))
      return true;

  // Is there a check by gated pieces?
  if (    is_gating(m)
      && attacks_bb(sideToMove, gating_type(m), gating_square(m), (pieces() ^ from) | to) & square<KING>(~sideToMove))
      return true;

  // Is there a check by special diagonal moves?
  if (more_than_one(diagonal_lines() & (to | square<KING>(~sideToMove))))
  {
      PieceType pt = type_of(moved_piece(m));
      PieceType diagType = pt == WAZIR ? FERS : pt == SOLDIER ? PAWN : pt == ROOK ? BISHOP : NO_PIECE_TYPE;
      Bitboard occupied = type_of(m) == DROP ? pieces() : pieces() ^ from;
      if (diagType && (attacks_bb(sideToMove, diagType, to, occupied) & square<KING>(~sideToMove)))
          return true;
      // TODO: fix for longer diagonals
      else if (pt == JANGGI_CANNON && (attacks_bb(sideToMove, ALFIL, to, occupied) & ~attacks_bb(sideToMove, ELEPHANT, to, occupied) & square<KING>(~sideToMove)))
          return true;
  }

  switch (type_of(m))
  {
  case NORMAL:
  case DROP:
  case SPECIAL:
      return false;

  case PROMOTION:
      return attacks_bb(sideToMove, promotion_type(m), to, pieces() ^ from) & square<KING>(~sideToMove);

  case PIECE_PROMOTION:
      return attacks_bb(sideToMove, promoted_piece_type(type_of(moved_piece(m))), to, pieces() ^ from) & square<KING>(~sideToMove);

  case PIECE_DEMOTION:
      return attacks_bb(sideToMove, type_of(unpromoted_piece_on(from)), to, pieces() ^ from) & square<KING>(~sideToMove);

  // En passant capture with check? We have already handled the case
  // of direct checks and ordinary discovered check, so the only case we
  // need to handle is the unusual case of a discovered check through
  // the captured pawn.
  case ENPASSANT:
  {
      Square capsq = make_square(file_of(to), rank_of(from));
      Bitboard b = (pieces() ^ from ^ capsq) | to;

      return attackers_to(square<KING>(~sideToMove), b) & pieces(sideToMove) & b;
  }
  case CASTLING:
  {
      Square kfrom = from;
      Square rfrom = to; // Castling is encoded as 'King captures the rook'
      Square kto = make_square(rfrom > kfrom ? castling_kingside_file() : castling_queenside_file(), castling_rank(sideToMove));
      Square rto = kto + (rfrom > kfrom ? WEST : EAST);

      return   (PseudoAttacks[sideToMove][type_of(piece_on(rfrom))][rto] & square<KING>(~sideToMove))
            && (attacks_bb(sideToMove, type_of(piece_on(rfrom)), rto, (pieces() ^ kfrom ^ rfrom) | rto | kto) & square<KING>(~sideToMove));
  }
  default:
      assert(false);
      return false;
  }
}


/// Position::do_move() makes a move, and saves all information necessary
/// to a StateInfo object. The move is assumed to be legal. Pseudo-legal
/// moves should be filtered out before this function is called.

void Position::do_move(Move m, StateInfo& newSt, bool givesCheck) {

  assert(is_ok(m));
  assert(&newSt != st);

  thisThread->nodes.fetch_add(1, std::memory_order_relaxed);
  Key k = st->key ^ Zobrist::side;

  // Copy some fields of the old state to our new StateInfo object except the
  // ones which are going to be recalculated from scratch anyway and then switch
  // our state pointer to point to the new (ready to be updated) state.
  std::memcpy(static_cast<void*>(&newSt), static_cast<void*>(st), offsetof(StateInfo, key));
  newSt.previous = st;
  st = &newSt;

  // Increment ply counters. In particular, rule50 will be reset to zero later on
  // in case of a capture or a pawn move.
  ++gamePly;
  ++st->rule50;
  ++st->pliesFromNull;
  if (st->countingLimit)
      ++st->countingPly;

  Color us = sideToMove;
  Color them = ~us;
  Square from = from_sq(m);
  Square to = to_sq(m);
  Piece pc = moved_piece(m);
  Piece captured = type_of(m) == ENPASSANT ? make_piece(them, PAWN) : piece_on(to);
  if (to == from)
  {
      assert((type_of(m) == PROMOTION && sittuyin_promotion()) || (is_pass(m) && king_pass()));
      captured = NO_PIECE;
  }
  st->capturedpromoted = is_promoted(to);
  st->unpromotedCapturedPiece = captured ? unpromoted_piece_on(to) : NO_PIECE;
  st->pass = is_pass(m);

  assert(color_of(pc) == us);
  assert(captured == NO_PIECE || color_of(captured) == (type_of(m) != CASTLING ? them : us));
  assert(type_of(captured) != KING);

  if (check_counting() && givesCheck)
      k ^= Zobrist::checks[us][st->checksRemaining[us]] ^ Zobrist::checks[us][--(st->checksRemaining[us])];

  if (type_of(m) == CASTLING)
  {
      assert(type_of(pc) != NO_PIECE_TYPE);
      assert(captured == make_piece(us, castling_rook_piece()));

      Square rfrom, rto;
      do_castling<true>(us, from, to, rfrom, rto);

      k ^= Zobrist::psq[captured][rfrom] ^ Zobrist::psq[captured][rto];
      captured = NO_PIECE;
  }

  if (captured)
  {
      Square capsq = to;

      // If the captured piece is a pawn, update pawn hash key, otherwise
      // update non-pawn material.
      if (type_of(captured) == PAWN)
      {
          if (type_of(m) == ENPASSANT)
          {
              capsq -= pawn_push(us);

              assert(pc == make_piece(us, PAWN));
              assert(to == st->epSquare);
              assert(relative_rank(~us, to, max_rank()) == Rank(double_step_rank() + 1));
              assert(piece_on(to) == NO_PIECE);
              assert(piece_on(capsq) == make_piece(them, PAWN));
          }

          st->pawnKey ^= Zobrist::psq[captured][capsq];
      }
      else
          st->nonPawnMaterial[them] -= PieceValue[MG][captured];

      // Update board and piece lists
<<<<<<< HEAD
      bool capturedPromoted = is_promoted(capsq);
      Piece unpromotedCaptured = unpromoted_piece_on(capsq);
      remove_piece(captured, capsq);
      if (captures_to_hand())
      {
          Piece pieceToHand = !capturedPromoted || drop_loop() ? ~captured
                             : unpromotedCaptured ? ~unpromotedCaptured
                                                  : make_piece(~color_of(captured), PAWN);
          add_to_hand(pieceToHand);
          k ^=  Zobrist::inHand[pieceToHand][pieceCountInHand[color_of(pieceToHand)][type_of(pieceToHand)] - 1]
              ^ Zobrist::inHand[pieceToHand][pieceCountInHand[color_of(pieceToHand)][type_of(pieceToHand)]];
      }
=======
      remove_piece(capsq);

      if (type_of(m) == ENPASSANT)
          board[capsq] = NO_PIECE;
>>>>>>> 7ed817d7

      // Update material hash key and prefetch access to materialTable
      k ^= Zobrist::psq[captured][capsq];
      st->materialKey ^= Zobrist::psq[captured][pieceCount[captured]];
      prefetch(thisThread->materialTable[st->materialKey]);

      // Reset rule 50 counter
      st->rule50 = 0;
  }

  // Update hash key
  if (type_of(m) == DROP)
  {
      Piece pc_hand = make_piece(us, in_hand_piece_type(m));
      k ^=  Zobrist::psq[pc][to]
          ^ Zobrist::inHand[pc_hand][pieceCountInHand[color_of(pc_hand)][type_of(pc_hand)] - 1]
          ^ Zobrist::inHand[pc_hand][pieceCountInHand[color_of(pc_hand)][type_of(pc_hand)]];
  }
  else
      k ^= Zobrist::psq[pc][from] ^ Zobrist::psq[pc][to];

  // Reset en passant square
  if (st->epSquare != SQ_NONE)
  {
      k ^= Zobrist::enpassant[file_of(st->epSquare)];
      st->epSquare = SQ_NONE;
  }

  // Update castling rights if needed
  if (type_of(m) != DROP && st->castlingRights && (castlingRightsMask[from] | castlingRightsMask[to]))
  {
      int cr = castlingRightsMask[from] | castlingRightsMask[to];
      k ^= Zobrist::castling[st->castlingRights & cr];
      st->castlingRights &= ~cr;
  }

  // Move the piece. The tricky Chess960 castling is handled earlier
<<<<<<< HEAD
  if (type_of(m) == DROP)
  {
      drop_piece(make_piece(us, in_hand_piece_type(m)), pc, to);
      st->materialKey ^= Zobrist::psq[pc][pieceCount[pc]-1];
      if (type_of(pc) != PAWN)
          st->nonPawnMaterial[us] += PieceValue[MG][pc];
      // Set castling rights for dropped king or rook
      if (castling_dropped_piece() && rank_of(to) == castling_rank(us))
      {
          if (type_of(pc) == KING && file_of(to) == FILE_E)
          {
              Bitboard castling_rooks =  pieces(us, castling_rook_piece())
                                       & rank_bb(castling_rank(us))
                                       & (file_bb(FILE_A) | file_bb(max_file()));
              while (castling_rooks)
                  set_castling_right(us, pop_lsb(&castling_rooks));
          }
          else if (type_of(pc) == castling_rook_piece())
          {
              if (   (file_of(to) == FILE_A || file_of(to) == max_file())
                  && piece_on(make_square(FILE_E, castling_rank(us))) == make_piece(us, KING))
                  set_castling_right(us, to);
          }
      }
  }
  else if (type_of(m) != CASTLING)
      move_piece(pc, from, to);
=======
  if (type_of(m) != CASTLING)
      move_piece(from, to);
>>>>>>> 7ed817d7

  // If the moving piece is a pawn do some special extra work
  if (type_of(pc) == PAWN)
  {
      // Set en-passant square if the moved pawn can be captured
      if (   std::abs(int(to) - int(from)) == 2 * NORTH
          && relative_rank(us, rank_of(from), max_rank()) == double_step_rank()
          && (attacks_from<PAWN>(to - pawn_push(us), us) & pieces(them, PAWN)))
      {
          st->epSquare = to - pawn_push(us);
          k ^= Zobrist::enpassant[file_of(st->epSquare)];
      }

      else if (type_of(m) == PROMOTION || type_of(m) == PIECE_PROMOTION)
      {
          Piece promotion = make_piece(us, type_of(m) == PROMOTION ? promotion_type(m) : promoted_piece_type(PAWN));

          assert(relative_rank(us, to, max_rank()) >= promotion_rank() || sittuyin_promotion());
          assert(type_of(promotion) >= KNIGHT && type_of(promotion) < KING);

<<<<<<< HEAD
          remove_piece(pc, to);
          put_piece(promotion, to, true, type_of(m) == PIECE_PROMOTION ? pc : NO_PIECE);
=======
          remove_piece(to);
          put_piece(promotion, to);
>>>>>>> 7ed817d7

          // Update hash keys
          k ^= Zobrist::psq[pc][to] ^ Zobrist::psq[promotion][to];
          st->pawnKey ^= Zobrist::psq[pc][to];
          st->materialKey ^=  Zobrist::psq[promotion][pieceCount[promotion]-1]
                            ^ Zobrist::psq[pc][pieceCount[pc]];

          // Update material
          st->nonPawnMaterial[us] += PieceValue[MG][promotion];
      }

      // Update pawn hash key
      st->pawnKey ^= (type_of(m) != DROP ? Zobrist::psq[pc][from] : 0) ^ Zobrist::psq[pc][to];

      // Reset rule 50 draw counter
      st->rule50 = 0;
  }
  else if (type_of(m) == PIECE_PROMOTION)
  {
      Piece promotion = make_piece(us, promoted_piece_type(type_of(pc)));

      remove_piece(pc, to);
      put_piece(promotion, to, true, pc);

      // Update hash keys
      k ^= Zobrist::psq[pc][to] ^ Zobrist::psq[promotion][to];
      st->materialKey ^=  Zobrist::psq[promotion][pieceCount[promotion]-1]
                        ^ Zobrist::psq[pc][pieceCount[pc]];

      // Update material
      st->nonPawnMaterial[us] += PieceValue[MG][promotion] - PieceValue[MG][pc];
  }
  else if (type_of(m) == PIECE_DEMOTION)
  {
      Piece demotion = unpromoted_piece_on(to);

      remove_piece(pc, to);
      put_piece(demotion, to);

      // Update hash keys
      k ^= Zobrist::psq[pc][to] ^ Zobrist::psq[demotion][to];
      st->materialKey ^=  Zobrist::psq[demotion][pieceCount[demotion]-1]
                        ^ Zobrist::psq[pc][pieceCount[pc]];

      // Update material
      st->nonPawnMaterial[us] += PieceValue[MG][demotion] - PieceValue[MG][pc];
  }

  // Set capture piece
  st->capturedPiece = captured;

  // Add gating piece
  if (is_gating(m))
  {
      Square gate = gating_square(m);
      Piece gating_piece = make_piece(us, gating_type(m));
      put_piece(gating_piece, gate);
      remove_from_hand(gating_piece);
      st->gatesBB[us] ^= gate;
      k ^= Zobrist::psq[gating_piece][gate];
      st->materialKey ^= Zobrist::psq[gating_piece][pieceCount[gating_piece]];
      st->nonPawnMaterial[us] += PieceValue[MG][gating_piece];
  }

  // Remove gates
  if (gating())
  {
      if (is_ok(from) && (gates(us) & from))
          st->gatesBB[us] ^= from;
      if (type_of(m) == CASTLING && (gates(us) & to_sq(m)))
          st->gatesBB[us] ^= to_sq(m);
      if (gates(them) & to)
          st->gatesBB[them] ^= to;
      if (seirawan_gating() && !count_in_hand(us, ALL_PIECES) && !captures_to_hand())
          st->gatesBB[us] = 0;
  }

  // Update the key with the final value
  st->key = k;
  // Calculate checkers bitboard (if move gives check)
  st->checkersBB = givesCheck ? attackers_to(square<KING>(them), us) & pieces(us) : Bitboard(0);

  sideToMove = ~sideToMove;

  if (   counting_rule()
      && (!st->countingLimit || (captured && count<ALL_PIECES>(sideToMove) == 1))
      && counting_limit())
  {
      st->countingLimit = 2 * counting_limit();
      st->countingPly = counting_rule() == MAKRUK_COUNTING && count<ALL_PIECES>(sideToMove) == 1 ? 2 * count<ALL_PIECES>() : 0;
  }

  // Update king attacks used for fast check detection
  set_check_info(st);

  // Calculate the repetition info. It is the ply distance from the previous
  // occurrence of the same position, negative in the 3-fold case, or zero
  // if the position was not repeated.
  st->repetition = 0;
  int end = captures_to_hand() ? st->pliesFromNull : std::min(st->rule50, st->pliesFromNull);
  if (end >= 4)
  {
      StateInfo* stp = st->previous->previous;
      for (int i = 4; i <= end; i += 2)
      {
          stp = stp->previous->previous;
          if (stp->key == st->key)
          {
              st->repetition = stp->repetition ? -i : i;
              break;
          }
      }
  }

  assert(pos_is_ok());
}


/// Position::undo_move() unmakes a move. When it returns, the position should
/// be restored to exactly the same state as before the move was made.

void Position::undo_move(Move m) {

  assert(is_ok(m));

  sideToMove = ~sideToMove;

  Color us = sideToMove;
  Square from = from_sq(m);
  Square to = to_sq(m);
  Piece pc = piece_on(to);

  assert(type_of(m) == DROP || empty(from) || type_of(m) == CASTLING || is_gating(m)
         || (type_of(m) == PROMOTION && sittuyin_promotion())
         || (is_pass(m) && king_pass()));
  assert(type_of(st->capturedPiece) != KING);

  // Remove gated piece
  if (is_gating(m))
  {
      Piece gating_piece = make_piece(us, gating_type(m));
      remove_piece(gating_piece, gating_square(m));
      add_to_hand(gating_piece);
      st->gatesBB[us] |= gating_square(m);
  }

  if (type_of(m) == PROMOTION)
  {
      assert(relative_rank(us, to, max_rank()) >= promotion_rank() || sittuyin_promotion());
      assert(type_of(pc) == promotion_type(m));
      assert(type_of(pc) >= KNIGHT && type_of(pc) < KING);

      remove_piece(to);
      pc = make_piece(us, PAWN);
      put_piece(pc, to);
  }
  else if (type_of(m) == PIECE_PROMOTION)
  {
      Piece unpromotedPiece = unpromoted_piece_on(to);
      remove_piece(pc, to);
      pc = unpromotedPiece;
      put_piece(pc, to);
  }
  else if (type_of(m) == PIECE_DEMOTION)
  {
      remove_piece(pc, to);
      Piece unpromotedPc = pc;
      pc = make_piece(us, promoted_piece_type(type_of(pc)));
      put_piece(pc, to, true, unpromotedPc);
  }

  if (type_of(m) == CASTLING)
  {
      Square rfrom, rto;
      do_castling<false>(us, from, to, rfrom, rto);
  }
  else
  {
<<<<<<< HEAD
      if (type_of(m) == DROP)
          undrop_piece(make_piece(us, in_hand_piece_type(m)), pc, to); // Remove the dropped piece
      else
          move_piece(pc, to, from); // Put the piece back at the source square
=======
      move_piece(to, from); // Put the piece back at the source square
>>>>>>> 7ed817d7

      if (st->capturedPiece)
      {
          Square capsq = to;

          if (type_of(m) == ENPASSANT)
          {
              capsq -= pawn_push(us);

              assert(type_of(pc) == PAWN);
              assert(to == st->previous->epSquare);
              assert(relative_rank(~us, to, max_rank()) == Rank(double_step_rank() + 1));
              assert(piece_on(capsq) == NO_PIECE);
              assert(st->capturedPiece == make_piece(~us, PAWN));
          }

          put_piece(st->capturedPiece, capsq, st->capturedpromoted, st->unpromotedCapturedPiece); // Restore the captured piece
          if (captures_to_hand())
              remove_from_hand(!drop_loop() && st->capturedpromoted ? (st->unpromotedCapturedPiece ? ~st->unpromotedCapturedPiece
                                                                                                   : make_piece(~color_of(st->capturedPiece), PAWN))
                                                                    : ~st->capturedPiece);
      }
  }

  // Finally point our state pointer back to the previous state
  st = st->previous;
  --gamePly;

  assert(pos_is_ok());
}


/// Position::do_castling() is a helper used to do/undo a castling move. This
/// is a bit tricky in Chess960 where from/to squares can overlap.
template<bool Do>
void Position::do_castling(Color us, Square from, Square& to, Square& rfrom, Square& rto) {

  bool kingSide = to > from;
  rfrom = to; // Castling is encoded as "king captures friendly rook"
  to = make_square(kingSide ? castling_kingside_file() : castling_queenside_file(), castling_rank(us));
  rto = to + (kingSide ? WEST : EAST);

  // Remove both pieces first since squares could overlap in Chess960
<<<<<<< HEAD
  Piece castlingKingPiece = piece_on(Do ? from : to);
  Piece castlingRookPiece = piece_on(Do ? rfrom : rto);
  remove_piece(castlingKingPiece, Do ? from : to);
  remove_piece(castlingRookPiece, Do ? rfrom : rto);
  board[Do ? from : to] = board[Do ? rfrom : rto] = NO_PIECE; // Since remove_piece doesn't do it for us
  put_piece(castlingKingPiece, Do ? to : from);
  put_piece(castlingRookPiece, Do ? rto : rfrom);
=======
  remove_piece(Do ? from : to);
  remove_piece(Do ? rfrom : rto);
  board[Do ? from : to] = board[Do ? rfrom : rto] = NO_PIECE; // Since remove_piece doesn't do this for us
  put_piece(make_piece(us, KING), Do ? to : from);
  put_piece(make_piece(us, ROOK), Do ? rto : rfrom);
>>>>>>> 7ed817d7
}


/// Position::do(undo)_null_move() is used to do(undo) a "null move": it flips
/// the side to move without executing any move on the board.

void Position::do_null_move(StateInfo& newSt) {

  assert(!checkers());
  assert(&newSt != st);

  std::memcpy(&newSt, st, sizeof(StateInfo));
  newSt.previous = st;
  st = &newSt;

  if (st->epSquare != SQ_NONE)
  {
      st->key ^= Zobrist::enpassant[file_of(st->epSquare)];
      st->epSquare = SQ_NONE;
  }

  st->key ^= Zobrist::side;
  prefetch(TT.first_entry(st->key));

  ++st->rule50;
  st->pliesFromNull = 0;

  sideToMove = ~sideToMove;

  set_check_info(st);

  st->repetition = 0;

  assert(pos_is_ok());
}

void Position::undo_null_move() {

  assert(!checkers());

  st = st->previous;
  sideToMove = ~sideToMove;
}


/// Position::key_after() computes the new hash key after the given move. Needed
/// for speculative prefetch. It doesn't recognize special moves like castling,
/// en-passant and promotions.

Key Position::key_after(Move m) const {

  Square from = from_sq(m);
  Square to = to_sq(m);
  Piece pc = moved_piece(m);
  Piece captured = piece_on(to);
  Key k = st->key ^ Zobrist::side;

  if (captured)
  {
      k ^= Zobrist::psq[captured][to];
      if (captures_to_hand())
      {
          Piece removeFromHand = !drop_loop() && is_promoted(to) ? make_piece(~color_of(captured), PAWN) : ~captured;
          k ^= Zobrist::inHand[removeFromHand][pieceCountInHand[color_of(removeFromHand)][type_of(removeFromHand)] + 1]
              ^ Zobrist::inHand[removeFromHand][pieceCountInHand[color_of(removeFromHand)][type_of(removeFromHand)]];
      }
  }
  if (type_of(m) == DROP)
  {
      Piece pc_hand = make_piece(sideToMove, in_hand_piece_type(m));
      return k ^ Zobrist::psq[pc][to] ^ Zobrist::inHand[pc_hand][pieceCountInHand[color_of(pc_hand)][type_of(pc_hand)]]
            ^ Zobrist::inHand[pc_hand][pieceCountInHand[color_of(pc_hand)][type_of(pc_hand)] - 1];
  }

  return k ^ Zobrist::psq[pc][to] ^ Zobrist::psq[pc][from];
}


/// Position::see_ge (Static Exchange Evaluation Greater or Equal) tests if the
/// SEE value of move is greater or equal to the given threshold. We'll use an
/// algorithm similar to alpha-beta pruning with a null window.

bool Position::see_ge(Move m, Value threshold) const {

  assert(is_ok(m));

  // Only deal with normal moves, assume others pass a simple see
  if (type_of(m) != NORMAL && type_of(m) != DROP && type_of(m) != PIECE_PROMOTION)
      return VALUE_ZERO >= threshold;

  Square from = from_sq(m), to = to_sq(m);
  // nCheck
  if (check_counting() && color_of(moved_piece(m)) == sideToMove && gives_check(m))
      return true;

  // Extinction
  if (   extinction_value() != VALUE_NONE
      && piece_on(to)
      && (   (   extinction_piece_types().find(type_of(piece_on(to))) != extinction_piece_types().end()
              && pieceCount[piece_on(to)] == extinction_piece_count() + 1)
          || (   extinction_piece_types().find(ALL_PIECES) != extinction_piece_types().end()
              && count<ALL_PIECES>(~sideToMove) == extinction_piece_count() + 1)))
      return extinction_value() < VALUE_ZERO;

  if (must_capture())
      return VALUE_ZERO >= threshold;

  int swap = PieceValue[MG][piece_on(to)] - threshold;
  if (swap < 0)
      return false;

  swap = PieceValue[MG][moved_piece(m)] - swap;
  if (swap <= 0)
      return true;

  Bitboard occupied = (type_of(m) != DROP ? pieces() ^ from : pieces()) ^ to;
  Color stm = color_of(moved_piece(m));
  Bitboard attackers = attackers_to(to, occupied);
  Bitboard stmAttackers, bb;
  int res = 1;

  // Flying general rule
  if (var->flyingGeneral)
  {
      if (attackers & pieces(stm, KING))
          attackers |= attacks_bb(stm, ROOK, to, occupied & ~pieces(ROOK)) & pieces(~stm, KING);
      if (attackers & pieces(~stm, KING))
          attackers |= attacks_bb(~stm, ROOK, to, occupied & ~pieces(ROOK)) & pieces(stm, KING);
  }

  // Janggi cannons can not capture each other
  if (type_of(moved_piece(m)) == JANGGI_CANNON && !(attackers & pieces(~stm) & ~pieces(JANGGI_CANNON)))
      attackers &= ~pieces(~stm, JANGGI_CANNON);

  while (true)
  {
      stm = ~stm;
      attackers &= occupied;

      // If stm has no more attackers then give up: stm loses
      if (!(stmAttackers = attackers & pieces(stm)))
          break;

      // Don't allow pinned pieces to attack (except the king) as long as
      // there are pinners on their original square.
      if (st->pinners[~stm] & occupied)
          stmAttackers &= ~st->blockersForKing[stm];

      if (!stmAttackers)
          break;

      res ^= 1;

      // Locate and remove the next least valuable attacker, and add to
      // the bitboard 'attackers' any X-ray attackers behind it.
      if ((bb = stmAttackers & pieces(PAWN)))
      {
          if ((swap = PawnValueMg - swap) < res)
              break;

          occupied ^= lsb(bb);
          attackers |= attacks_bb<BISHOP>(to, occupied) & pieces(BISHOP, QUEEN);
      }

      else if ((bb = stmAttackers & pieces(KNIGHT)))
      {
          if ((swap = KnightValueMg - swap) < res)
              break;

          occupied ^= lsb(bb);
      }

      else if ((bb = stmAttackers & pieces(BISHOP)))
      {
          if ((swap = BishopValueMg - swap) < res)
              break;

          occupied ^= lsb(bb);
          attackers |= attacks_bb<BISHOP>(to, occupied) & pieces(BISHOP, QUEEN);
      }

      else if ((bb = stmAttackers & pieces(ROOK)))
      {
          if ((swap = RookValueMg - swap) < res)
              break;

          occupied ^= lsb(bb);
          attackers |= attacks_bb<ROOK>(to, occupied) & pieces(ROOK, QUEEN);
      }

      else if ((bb = stmAttackers & pieces(QUEEN)))
      {
          if ((swap = QueenValueMg - swap) < res)
              break;

          occupied ^= lsb(bb);
          attackers |=  (attacks_bb<BISHOP>(to, occupied) & pieces(BISHOP, QUEEN))
                      | (attacks_bb<ROOK  >(to, occupied) & pieces(ROOK  , QUEEN));
      }

      // fairy pieces
      // pick next piece without considering value
      else if ((bb = stmAttackers & ~pieces(KING)))
      {
          if ((swap = PieceValue[MG][piece_on(lsb(bb))] - swap) < res)
              break;

          occupied ^= lsb(bb);
      }

      else // KING
           // If we "capture" with the king but opponent still has attackers,
           // reverse the result.
          return (attackers & ~pieces(stm)) ? res ^ 1 : res;
  }

  return bool(res);
}

/// Position::is_optinal_game_end() tests whether the position may end the game by
/// 50-move rule, by repetition, or a variant rule that allows a player to claim a game result.

bool Position::is_optional_game_end(Value& result, int ply, int countStarted) const {

  // n-move rule
  if (n_move_rule() && st->rule50 > (2 * n_move_rule() - 1) && (!checkers() || MoveList<LEGAL>(*this).size()))
  {
      result = var->materialCounting ? convert_mate_value(material_counting_result(), ply) : VALUE_DRAW;
      return true;
  }

  // n-fold repetition
  if (n_fold_rule())
  {
      int end = captures_to_hand() ? st->pliesFromNull : std::min(st->rule50, st->pliesFromNull);

      if (end >= 4)
      {
          StateInfo* stp = st->previous->previous;
          int cnt = 0;
          bool perpetualThem = st->checkersBB && stp->checkersBB;
          bool perpetualUs = st->previous->checkersBB && stp->previous->checkersBB;

          for (int i = 4; i <= end; i += 2)
          {
              stp = stp->previous->previous;
              perpetualThem &= bool(stp->checkersBB);

              // Return a draw score if a position repeats once earlier but strictly
              // after the root, or repeats twice before or at the root.
              if (   stp->key == st->key
                  && ++cnt + 1 == (ply > i ? 2 : n_fold_rule()))
              {
                  result = convert_mate_value(  var->perpetualCheckIllegal && perpetualThem ? VALUE_MATE
                                              : var->perpetualCheckIllegal && perpetualUs ? -VALUE_MATE
                                              : var->nFoldValueAbsolute && sideToMove == BLACK ? -var->nFoldValue
                                              : var->nFoldValue, ply);
                  if (result == VALUE_DRAW && var->materialCounting)
                      result = convert_mate_value(material_counting_result(), ply);
                  return true;
              }

              if (i + 1 <= end)
                  perpetualUs &= bool(stp->previous->checkersBB);
          }
      }
  }

  // counting rules
  if (   counting_rule()
      && st->countingLimit
      && counting_ply(countStarted) > st->countingLimit
      && (!checkers() || MoveList<LEGAL>(*this).size()))
  {
      result = VALUE_DRAW;
      return true;
  }

  // sittuyin stalemate due to optional promotion (3.9 c.7)
  if (   sittuyin_promotion()
      && count<ALL_PIECES>(sideToMove) == 2
      && count<PAWN>(sideToMove) == 1
      && !checkers())
  {
      bool promotionsOnly = true;
      for (const auto& m : MoveList<LEGAL>(*this))
          if (type_of(m) != PROMOTION)
          {
              promotionsOnly = false;
              break;
          }
      if (promotionsOnly)
      {
          result = VALUE_DRAW;
          return true;
      }
  }

  return false;
}

/// Position::is_immediate_game_end() tests whether the position ends the game
/// immediately by a variant rule, i.e., there are no more legal moves.
/// It does not not detect stalemates.

bool Position::is_immediate_game_end(Value& result, int ply) const {

  // extinction
  if (extinction_value() != VALUE_NONE)
  {
      for (Color c : { WHITE, BLACK })
          for (PieceType pt : extinction_piece_types())
              if (   count_with_hand( c, pt) <= var->extinctionPieceCount
                  && count_with_hand(~c, pt) >= var->extinctionOpponentPieceCount + (extinction_claim() && c == sideToMove))
              {
                  result = c == sideToMove ? extinction_value(ply) : -extinction_value(ply);
                  return true;
              }
  }
  // capture the flag
  if (   capture_the_flag_piece()
      && !flag_move()
      && (capture_the_flag(~sideToMove) & pieces(~sideToMove, capture_the_flag_piece())))
  {
      result = mated_in(ply);
      return true;
  }
  if (   capture_the_flag_piece()
      && flag_move()
      && (capture_the_flag(sideToMove) & pieces(sideToMove, capture_the_flag_piece())))
  {
      result =  (capture_the_flag(~sideToMove) & pieces(~sideToMove, capture_the_flag_piece()))
              && sideToMove == WHITE ? VALUE_DRAW : mate_in(ply);
      return true;
  }
  // nCheck
  if (check_counting() && checks_remaining(~sideToMove) == 0)
  {
      result = mated_in(ply);
      return true;
  }
  // Connect-n
  if (connect_n() > 0)
  {
      Bitboard b;
      for (Direction d : {NORTH, NORTH_EAST, EAST, SOUTH_EAST})
      {
          b = pieces(~sideToMove);
          for (int i = 1; i < connect_n() && b; i++)
              b &= shift(d, b);
          if (b)
          {
              result = mated_in(ply);
              return true;
          }
      }
  }
  // Check for bikjang rule (Janggi) and double passing
  if (st->pliesFromNull > 0 && ((st->bikjang && st->previous->bikjang) || (st->pass && st->previous->pass)))
  {
      result = var->materialCounting ? convert_mate_value(material_counting_result(), ply) : VALUE_DRAW;
      return true;
  }
  // Tsume mode: Assume that side with king wins when not in check
  if (!count<KING>(~sideToMove) && count<KING>(sideToMove) && !checkers() && Options["TsumeMode"])
  {
      result = mate_in(ply);
      return true;
  }

  return false;
}


// Position::has_repeated() tests whether there has been at least one repetition
// of positions since the last capture or pawn move.

bool Position::has_repeated() const {

    StateInfo* stc = st;
    int end = captures_to_hand() ? st->pliesFromNull : std::min(st->rule50, st->pliesFromNull);
    while (end-- >= 4)
    {
        if (stc->repetition)
            return true;

        stc = stc->previous;
    }
    return false;
}


/// Position::has_game_cycle() tests if the position has a move which draws by repetition,
/// or an earlier position has a move that directly reaches the current position.

bool Position::has_game_cycle(int ply) const {

  int j;

  int end = captures_to_hand() ? st->pliesFromNull : std::min(st->rule50, st->pliesFromNull);

  if (end < 3 || var->nFoldValue != VALUE_DRAW || var->perpetualCheckIllegal || var->materialCounting)
    return false;

  Key originalKey = st->key;
  StateInfo* stp = st->previous;

  for (int i = 3; i <= end; i += 2)
  {
      stp = stp->previous->previous;

      Key moveKey = originalKey ^ stp->key;
      if (   (j = H1(moveKey), cuckoo[j] == moveKey)
          || (j = H2(moveKey), cuckoo[j] == moveKey))
      {
          Move move = cuckooMove[j];
          Square s1 = from_sq(move);
          Square s2 = to_sq(move);

          if (!(between_bb(s1, s2) & pieces()))
          {
              if (ply > i)
                  return true;

              // For nodes before or at the root, check that the move is a
              // repetition rather than a move to the current position.
              // In the cuckoo table, both moves Rc1c5 and Rc5c1 are stored in
              // the same location, so we have to select which square to check.
              if (color_of(piece_on(empty(s1) ? s2 : s1)) != side_to_move())
                  continue;

              // For repetitions before or at the root, require one more
              if (stp->repetition)
                  return true;
          }
      }
  }
  return false;
}


/// Position::counting_limit() returns the counting limit in full moves.

int Position::counting_limit() const {

  assert(counting_rule());

  switch (counting_rule())
  {
  case MAKRUK_COUNTING:
      // No counting for side to move
      if (count<PAWN>() || count<ALL_PIECES>(~sideToMove) == 1)
          return 0;
      // Board's honor rule
      if (count<ALL_PIECES>(sideToMove) > 1)
          return 64;
      // Pieces' honor rule
      if (count<ROOK>(~sideToMove) > 1)
          return 8;
      if (count<ROOK>(~sideToMove) == 1)
          return 16;
      if (count<KHON>(~sideToMove) > 1)
          return 22;
      if (count<KNIGHT>(~sideToMove) > 1)
          return 32;
      if (count<KHON>(~sideToMove) == 1)
          return 44;

      return 64;

  case ASEAN_COUNTING:
      if (count<ALL_PIECES>(sideToMove) > 1)
          return 0;
      if (count<ROOK>(~sideToMove))
          return 16;
      if (count<KHON>(~sideToMove) && count<MET>(~sideToMove))
          return 44;
      if (count<KNIGHT>(~sideToMove) && count<MET>(~sideToMove))
          return 64;

      return 0;

  default:
      assert(false);
      return 0;
  }

}


/// Position::flip() flips position with the white and black sides reversed. This
/// is only useful for debugging e.g. for finding evaluation symmetry bugs.

void Position::flip() {

  string f, token;
  std::stringstream ss(fen());

  for (Rank r = max_rank(); r >= RANK_1; --r) // Piece placement
  {
      std::getline(ss, token, r > RANK_1 ? '/' : ' ');
      f.insert(0, token + (f.empty() ? " " : "/"));
  }

  ss >> token; // Active color
  f += (token == "w" ? "B " : "W "); // Will be lowercased later

  ss >> token; // Castling availability
  f += token + " ";

  std::transform(f.begin(), f.end(), f.begin(),
                 [](char c) { return char(islower(c) ? toupper(c) : tolower(c)); });

  ss >> token; // En passant square
  f += (token == "-" ? token : token.replace(1, 1, token[1] == '3' ? "6" : "3"));

  std::getline(ss, token); // Half and full moves
  f += token;

  set(variant(), f, is_chess960(), st, this_thread());

  assert(pos_is_ok());
}


/// Position::pos_is_ok() performs some consistency checks for the
/// position object and raises an asserts if something wrong is detected.
/// This is meant to be helpful when debugging.

bool Position::pos_is_ok() const {

  constexpr bool Fast = true; // Quick (default) or full check?

  if (   (sideToMove != WHITE && sideToMove != BLACK)
      || (count<KING>(WHITE) && piece_on(square<KING>(WHITE)) != make_piece(WHITE, KING))
      || (count<KING>(BLACK) && piece_on(square<KING>(BLACK)) != make_piece(BLACK, KING))
      || (   ep_square() != SQ_NONE
          && relative_rank(~sideToMove, ep_square(), max_rank()) != Rank(double_step_rank() + 1)))
      assert(0 && "pos_is_ok: Default");

  if (Fast)
      return true;

  if (   pieceCount[make_piece(~sideToMove, KING)]
      && (attackers_to(square<KING>(~sideToMove)) & pieces(sideToMove)))
      assert(0 && "pos_is_ok: Kings");

  if (   pieceCount[make_piece(WHITE, PAWN)] > 64
      || pieceCount[make_piece(BLACK, PAWN)] > 64)
      assert(0 && "pos_is_ok: Pawns");

  if (   (pieces(WHITE) & pieces(BLACK))
      || (pieces(WHITE) | pieces(BLACK)) != pieces()
      || popcount(pieces(WHITE)) > 64
      || popcount(pieces(BLACK)) > 64)
      assert(0 && "pos_is_ok: Bitboards");

  for (PieceType p1 = PAWN; p1 <= KING; ++p1)
      for (PieceType p2 = PAWN; p2 <= KING; ++p2)
          if (p1 != p2 && (pieces(p1) & pieces(p2)))
              assert(0 && "pos_is_ok: Bitboards");

  StateInfo si = *st;
  set_state(&si);
  if (std::memcmp(&si, st, sizeof(StateInfo)))
      assert(0 && "pos_is_ok: State");

  for (Color c : {WHITE, BLACK})
      for (PieceType pt = PAWN; pt <= KING; ++pt)
      {
          Piece pc = make_piece(c, pt);
          if (   pieceCount[pc] != popcount(pieces(c, pt))
              || pieceCount[pc] != std::count(board, board + SQUARE_NB, pc))
              assert(0 && "pos_is_ok: Pieces");

          for (int i = 0; i < pieceCount[pc]; ++i)
              if (board[pieceList[pc][i]] != pc || index[pieceList[pc][i]] != i)
                  assert(0 && "pos_is_ok: Index");
      }

  for (Color c : { WHITE, BLACK })
      for (CastlingRights cr : {c & KING_SIDE, c & QUEEN_SIDE})
      {
          if (!can_castle(cr))
              continue;

          if (   piece_on(castlingRookSquare[cr]) != make_piece(c, castling_rook_piece())
              || castlingRightsMask[castlingRookSquare[cr]] != cr
              || (count<KING>(c) && (castlingRightsMask[square<KING>(c)] & cr) != cr))
              assert(0 && "pos_is_ok: Castling");
      }

  return true;
}<|MERGE_RESOLUTION|>--- conflicted
+++ resolved
@@ -1262,10 +1262,11 @@
           st->nonPawnMaterial[them] -= PieceValue[MG][captured];
 
       // Update board and piece lists
-<<<<<<< HEAD
       bool capturedPromoted = is_promoted(capsq);
       Piece unpromotedCaptured = unpromoted_piece_on(capsq);
-      remove_piece(captured, capsq);
+      remove_piece(capsq);
+      if (type_of(m) == ENPASSANT)
+          board[capsq] = NO_PIECE;
       if (captures_to_hand())
       {
           Piece pieceToHand = !capturedPromoted || drop_loop() ? ~captured
@@ -1275,12 +1276,6 @@
           k ^=  Zobrist::inHand[pieceToHand][pieceCountInHand[color_of(pieceToHand)][type_of(pieceToHand)] - 1]
               ^ Zobrist::inHand[pieceToHand][pieceCountInHand[color_of(pieceToHand)][type_of(pieceToHand)]];
       }
-=======
-      remove_piece(capsq);
-
-      if (type_of(m) == ENPASSANT)
-          board[capsq] = NO_PIECE;
->>>>>>> 7ed817d7
 
       // Update material hash key and prefetch access to materialTable
       k ^= Zobrist::psq[captured][capsq];
@@ -1318,7 +1313,6 @@
   }
 
   // Move the piece. The tricky Chess960 castling is handled earlier
-<<<<<<< HEAD
   if (type_of(m) == DROP)
   {
       drop_piece(make_piece(us, in_hand_piece_type(m)), pc, to);
@@ -1345,11 +1339,7 @@
       }
   }
   else if (type_of(m) != CASTLING)
-      move_piece(pc, from, to);
-=======
-  if (type_of(m) != CASTLING)
       move_piece(from, to);
->>>>>>> 7ed817d7
 
   // If the moving piece is a pawn do some special extra work
   if (type_of(pc) == PAWN)
@@ -1370,13 +1360,8 @@
           assert(relative_rank(us, to, max_rank()) >= promotion_rank() || sittuyin_promotion());
           assert(type_of(promotion) >= KNIGHT && type_of(promotion) < KING);
 
-<<<<<<< HEAD
-          remove_piece(pc, to);
+          remove_piece(to);
           put_piece(promotion, to, true, type_of(m) == PIECE_PROMOTION ? pc : NO_PIECE);
-=======
-          remove_piece(to);
-          put_piece(promotion, to);
->>>>>>> 7ed817d7
 
           // Update hash keys
           k ^= Zobrist::psq[pc][to] ^ Zobrist::psq[promotion][to];
@@ -1398,7 +1383,7 @@
   {
       Piece promotion = make_piece(us, promoted_piece_type(type_of(pc)));
 
-      remove_piece(pc, to);
+      remove_piece(to);
       put_piece(promotion, to, true, pc);
 
       // Update hash keys
@@ -1413,7 +1398,7 @@
   {
       Piece demotion = unpromoted_piece_on(to);
 
-      remove_piece(pc, to);
+      remove_piece(to);
       put_piece(demotion, to);
 
       // Update hash keys
@@ -1518,7 +1503,7 @@
   if (is_gating(m))
   {
       Piece gating_piece = make_piece(us, gating_type(m));
-      remove_piece(gating_piece, gating_square(m));
+      remove_piece(gating_square(m));
       add_to_hand(gating_piece);
       st->gatesBB[us] |= gating_square(m);
   }
@@ -1536,13 +1521,13 @@
   else if (type_of(m) == PIECE_PROMOTION)
   {
       Piece unpromotedPiece = unpromoted_piece_on(to);
-      remove_piece(pc, to);
+      remove_piece(to);
       pc = unpromotedPiece;
       put_piece(pc, to);
   }
   else if (type_of(m) == PIECE_DEMOTION)
   {
-      remove_piece(pc, to);
+      remove_piece(to);
       Piece unpromotedPc = pc;
       pc = make_piece(us, promoted_piece_type(type_of(pc)));
       put_piece(pc, to, true, unpromotedPc);
@@ -1555,14 +1540,10 @@
   }
   else
   {
-<<<<<<< HEAD
       if (type_of(m) == DROP)
-          undrop_piece(make_piece(us, in_hand_piece_type(m)), pc, to); // Remove the dropped piece
+          undrop_piece(make_piece(us, in_hand_piece_type(m)), to); // Remove the dropped piece
       else
-          move_piece(pc, to, from); // Put the piece back at the source square
-=======
-      move_piece(to, from); // Put the piece back at the source square
->>>>>>> 7ed817d7
+          move_piece(to, from); // Put the piece back at the source square
 
       if (st->capturedPiece)
       {
@@ -1606,21 +1587,13 @@
   rto = to + (kingSide ? WEST : EAST);
 
   // Remove both pieces first since squares could overlap in Chess960
-<<<<<<< HEAD
   Piece castlingKingPiece = piece_on(Do ? from : to);
   Piece castlingRookPiece = piece_on(Do ? rfrom : rto);
-  remove_piece(castlingKingPiece, Do ? from : to);
-  remove_piece(castlingRookPiece, Do ? rfrom : rto);
+  remove_piece(Do ? from : to);
+  remove_piece(Do ? rfrom : rto);
   board[Do ? from : to] = board[Do ? rfrom : rto] = NO_PIECE; // Since remove_piece doesn't do it for us
   put_piece(castlingKingPiece, Do ? to : from);
   put_piece(castlingRookPiece, Do ? rto : rfrom);
-=======
-  remove_piece(Do ? from : to);
-  remove_piece(Do ? rfrom : rto);
-  board[Do ? from : to] = board[Do ? rfrom : rto] = NO_PIECE; // Since remove_piece doesn't do this for us
-  put_piece(make_piece(us, KING), Do ? to : from);
-  put_piece(make_piece(us, ROOK), Do ? rto : rfrom);
->>>>>>> 7ed817d7
 }
 
 
