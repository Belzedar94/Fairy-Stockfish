/*
  Stockfish, a UCI chess playing engine derived from Glaurung 2.1
  Copyright (C) 2004-2021 The Stockfish developers (see AUTHORS file)

  Stockfish is free software: you can redistribute it and/or modify
  it under the terms of the GNU General Public License as published by
  the Free Software Foundation, either version 3 of the License, or
  (at your option) any later version.

  Stockfish is distributed in the hope that it will be useful,
  but WITHOUT ANY WARRANTY; without even the implied warranty of
  MERCHANTABILITY or FITNESS FOR A PARTICULAR PURPOSE.  See the
  GNU General Public License for more details.

  You should have received a copy of the GNU General Public License
  along with this program.  If not, see <http://www.gnu.org/licenses/>.
*/

#include <algorithm>
#include <cassert>
#include <cstddef> // For offsetof()
#include <cstring> // For std::memset, std::memcmp
#include <iomanip>
#include <sstream>

#include "bitboard.h"
#include "misc.h"
#include "movegen.h"
#include "position.h"
#include "thread.h"
#include "tt.h"
#include "uci.h"
#include "syzygy/tbprobe.h"

using std::string;

namespace Zobrist {

  Key psq[PIECE_NB][SQUARE_NB];
  Key enpassant[FILE_NB];
  Key castling[CASTLING_RIGHT_NB];
  Key side, noPawns;
  Key inHand[PIECE_NB][SQUARE_NB];
  Key checks[COLOR_NB][CHECKS_NB];
}


/// operator<<(Position) returns an ASCII representation of the position

std::ostream& operator<<(std::ostream& os, const Position& pos) {

  os << "\n ";
  for (File f = FILE_A; f <= pos.max_file(); ++f)
      os << "+---";
  os << "+\n";

  for (Rank r = pos.max_rank(); r >= RANK_1; --r)
  {
      for (File f = FILE_A; f <= pos.max_file(); ++f)
          if (pos.unpromoted_piece_on(make_square(f, r)))
              os << " |+" << pos.piece_to_char()[pos.unpromoted_piece_on(make_square(f, r))];
          else
              os << " | " << pos.piece_to_char()[pos.piece_on(make_square(f, r))];

      os << " |" << (1 + r);
      if (r == pos.max_rank() || r == RANK_1)
      {
          Color c = r == RANK_1 ? WHITE : BLACK;
          if (c == pos.side_to_move())
              os << " *";
          else
              os << "  ";
          if (pos.piece_drops() || pos.seirawan_gating() || pos.arrow_gating())
          {
              os << " [";
              for (PieceType pt = KING; pt >= PAWN; --pt)
                  os << std::string(pos.count_in_hand(c, pt), pos.piece_to_char()[make_piece(c, pt)]);
              os << "]";
          }
      }
      os << "\n ";
      for (File f = FILE_A; f <= pos.max_file(); ++f)
          os << "+---";
      os << "+\n";
  }

  for (File f = FILE_A; f <= pos.max_file(); ++f)
      os << "   " << char('a' + f);
  os << "\n";
  os << "\nFen: " << pos.fen() << "\nSfen: " << pos.fen(true) << "\nKey: " << std::hex << std::uppercase
     << std::setfill('0') << std::setw(16) << pos.key()
     << std::setfill(' ') << std::dec << "\nCheckers: ";

  for (Bitboard b = pos.checkers(); b; )
      os << UCI::square(pos, pop_lsb(&b)) << " ";

  if (    int(Tablebases::MaxCardinality) >= popcount(pos.pieces())
      && Options["UCI_Variant"] == "chess"
      && !pos.can_castle(ANY_CASTLING))
  {
      StateInfo st;
      ASSERT_ALIGNED(&st, Eval::NNUE::kCacheLineSize);

      Position p;
      p.set(pos.variant(), pos.fen(), pos.is_chess960(), &st, pos.this_thread());
      Tablebases::ProbeState s1, s2;
      Tablebases::WDLScore wdl = Tablebases::probe_wdl(p, &s1);
      int dtz = Tablebases::probe_dtz(p, &s2);
      os << "\nTablebases WDL: " << std::setw(4) << wdl << " (" << s1 << ")"
         << "\nTablebases DTZ: " << std::setw(4) << dtz << " (" << s2 << ")";
  }

  return os;
}


// Marcel van Kervinck's cuckoo algorithm for fast detection of "upcoming repetition"
// situations. Description of the algorithm in the following paper:
// https://marcelk.net/2013-04-06/paper/upcoming-rep-v2.pdf

// First and second hash functions for indexing the cuckoo tables
#ifdef LARGEBOARDS
inline int H1(Key h) { return h & 0x7fff; }
inline int H2(Key h) { return (h >> 16) & 0x7fff; }
#else
inline int H1(Key h) { return h & 0x1fff; }
inline int H2(Key h) { return (h >> 16) & 0x1fff; }
#endif

// Cuckoo tables with Zobrist hashes of valid reversible moves, and the moves themselves
#ifdef LARGEBOARDS
Key cuckoo[65536];
Move cuckooMove[65536];
#else
Key cuckoo[8192];
Move cuckooMove[8192];
#endif


/// Position::init() initializes at startup the various arrays used to compute hash keys

void Position::init() {

  PRNG rng(1070372);

  for (Color c : {WHITE, BLACK})
      for (PieceType pt = PAWN; pt <= KING; ++pt)
          for (Square s = SQ_A1; s <= SQ_MAX; ++s)
              Zobrist::psq[make_piece(c, pt)][s] = rng.rand<Key>();

  for (File f = FILE_A; f <= FILE_MAX; ++f)
      Zobrist::enpassant[f] = rng.rand<Key>();

  for (int cr = NO_CASTLING; cr <= ANY_CASTLING; ++cr)
      Zobrist::castling[cr] = rng.rand<Key>();

  Zobrist::side = rng.rand<Key>();
  Zobrist::noPawns = rng.rand<Key>();

  for (Color c : {WHITE, BLACK})
      for (int n = 0; n < CHECKS_NB; ++n)
          Zobrist::checks[c][n] = rng.rand<Key>();

  for (Color c : {WHITE, BLACK})
      for (PieceType pt = PAWN; pt <= KING; ++pt)
          for (int n = 0; n < SQUARE_NB; ++n)
              Zobrist::inHand[make_piece(c, pt)][n] = rng.rand<Key>();

  // Prepare the cuckoo tables
  std::memset(cuckoo, 0, sizeof(cuckoo));
  std::memset(cuckooMove, 0, sizeof(cuckooMove));
  int count = 0;
  for (Color c : {WHITE, BLACK})
      for (PieceType pt = KNIGHT; pt <= QUEEN || pt == KING; pt != QUEEN ? ++pt : pt = KING)
      {
      Piece pc = make_piece(c, pt);
      for (Square s1 = SQ_A1; s1 <= SQ_MAX; ++s1)
          for (Square s2 = Square(s1 + 1); s2 <= SQ_MAX; ++s2)
              if ((type_of(pc) != PAWN) && (attacks_bb(c, type_of(pc), s1, 0) & s2))
              {
                  Move move = make_move(s1, s2);
                  Key key = Zobrist::psq[pc][s1] ^ Zobrist::psq[pc][s2] ^ Zobrist::side;
                  int i = H1(key);
                  while (true)
                  {
                      std::swap(cuckoo[i], key);
                      std::swap(cuckooMove[i], move);
                      if (move == MOVE_NONE) // Arrived at empty slot?
                          break;
                      i = (i == H1(key)) ? H2(key) : H1(key); // Push victim to alternative slot
                  }
                  count++;
             }
      }
#ifdef LARGEBOARDS
  assert(count == 9344);
#else
  assert(count == 3668);
#endif
}


/// Position::set() initializes the position object with the given FEN string.
/// This function is not very robust - make sure that input FENs are correct,
/// this is assumed to be the responsibility of the GUI.

Position& Position::set(const Variant* v, const string& fenStr, bool isChess960, StateInfo* si, Thread* th, bool sfen) {
/*
   A FEN string defines a particular position using only the ASCII character set.

   A FEN string contains six fields separated by a space. The fields are:

   1) Piece placement (from white's perspective). Each rank is described, starting
      with rank 8 and ending with rank 1. Within each rank, the contents of each
      square are described from file A through file H. Following the Standard
      Algebraic Notation (SAN), each piece is identified by a single letter taken
      from the standard English names. White pieces are designated using upper-case
      letters ("PNBRQK") whilst Black uses lowercase ("pnbrqk"). Blank squares are
      noted using digits 1 through 8 (the number of blank squares), and "/"
      separates ranks.

   2) Active color. "w" means white moves next, "b" means black.

   3) Castling availability. If neither side can castle, this is "-". Otherwise,
      this has one or more letters: "K" (White can castle kingside), "Q" (White
      can castle queenside), "k" (Black can castle kingside), and/or "q" (Black
      can castle queenside).

   4) En passant target square (in algebraic notation). If there's no en passant
      target square, this is "-". If a pawn has just made a 2-square move, this
      is the position "behind" the pawn. Following X-FEN standard, this is recorded only
      if there is a pawn in position to make an en passant capture, and if there really
      is a pawn that might have advanced two squares.

   5) Halfmove clock. This is the number of halfmoves since the last pawn advance
      or capture. This is used to determine if a draw can be claimed under the
      fifty-move rule.

   6) Fullmove number. The number of the full move. It starts at 1, and is
      incremented after Black's move.
*/

  unsigned char col, row, token;
  size_t idx;
  std::istringstream ss(fenStr);

  std::memset(this, 0, sizeof(Position));
  std::memset(si, 0, sizeof(StateInfo));
  st = si;

  var = v;

  ss >> std::noskipws;

  Square sq = SQ_A1 + max_rank() * NORTH;

  // 1. Piece placement
  while ((ss >> token) && !isspace(token))
  {
      if (isdigit(token))
      {
#ifdef LARGEBOARDS
          if (isdigit(ss.peek()))
          {
              sq += 10 * (token - '0') * EAST;
              ss >> token;
          }
#endif
          sq += (token - '0') * EAST; // Advance the given number of files
      }

      else if (token == '/')
      {
          sq += 2 * SOUTH + (FILE_MAX - max_file()) * EAST;
          if (!is_ok(sq))
              break;
      }

      else if ((idx = piece_to_char().find(token)) != string::npos || (idx = piece_to_char_synonyms().find(token)) != string::npos)
      {
          if (ss.peek() == '~')
              ss >> token;
          put_piece(Piece(idx), sq, token == '~');
          ++sq;
      }
      // Promoted shogi pieces
      else if (token == '+')
      {
          ss >> token;
          idx = piece_to_char().find(token);
          put_piece(make_piece(color_of(Piece(idx)), promoted_piece_type(type_of(Piece(idx)))), sq, true, Piece(idx));
          ++sq;
      }
      // Stop before pieces in hand
      else if (token == '[')
          break;
  }
  // Pieces in hand
  if (!isspace(token))
      while ((ss >> token) && !isspace(token))
      {
          if (token == ']')
              continue;
          else if ((idx = piece_to_char().find(token)) != string::npos)
              add_to_hand(Piece(idx));
      }

  // 2. Active color
  ss >> token;
  sideToMove = (token != (sfen ? 'w' : 'b') ? WHITE : BLACK);  // Invert colors for SFEN
  ss >> token;

  // 3-4. Skip parsing castling and en passant flags if not present
  st->epSquare = SQ_NONE;
  st->castlingKingSquare[WHITE] = st->castlingKingSquare[BLACK] = SQ_NONE;
  if (!isdigit(ss.peek()) && !sfen)
  {
      // 3. Castling availability. Compatible with 3 standards: Normal FEN standard,
      // Shredder-FEN that uses the letters of the columns on which the rooks began
      // the game instead of KQkq and also X-FEN standard that, in case of Chess960,
      // if an inner rook is associated with the castling right, the castling tag is
      // replaced by the file letter of the involved rook, as for the Shredder-FEN.
      while ((ss >> token) && !isspace(token))
      {
          Square rsq;
          Color c = islower(token) ? BLACK : WHITE;
          Piece rook = make_piece(c, castling_rook_piece());

          token = char(toupper(token));

          if (token == 'K')
              for (rsq = make_square(FILE_MAX, castling_rank(c)); piece_on(rsq) != rook; --rsq) {}

          else if (token == 'Q')
              for (rsq = make_square(FILE_A, castling_rank(c)); piece_on(rsq) != rook; ++rsq) {}

          else if (token >= 'A' && token <= 'A' + max_file())
              rsq = make_square(File(token - 'A'), castling_rank(c));

          else
              continue;

          // Determine castling "king" position
          if (castling_enabled() && st->castlingKingSquare[c] == SQ_NONE)
          {
              Bitboard castlingKings = pieces(c, castling_king_piece()) & rank_bb(castling_rank(c));
              // Ambiguity resolution for 960 variants with more than one "king"
              // e.g., EAH means that an e-file king can castle with a- and h-file rooks
              st->castlingKingSquare[c] =  isChess960 && piece_on(rsq) == make_piece(c, castling_king_piece()) ? rsq
                                         : castlingKings && (!more_than_one(castlingKings) || isChess960) ? lsb(castlingKings)
                                         : make_square(castling_king_file(), castling_rank(c));
          }

          // Set gates (and skip castling rights)
          if (gating())
          {
              st->gatesBB[c] |= rsq;
              if (token == 'K' || token == 'Q')
                  st->gatesBB[c] |= st->castlingKingSquare[c];
              // Do not set castling rights for gates unless there are no pieces in hand,
              // which means that the file is referring to a chess960 castling right.
              else if (!seirawan_gating() || count_in_hand(c, ALL_PIECES) > 0 || captures_to_hand())
                  continue;
          }

          if (castling_enabled() && piece_on(rsq) == rook)
              set_castling_right(c, rsq);
      }

      // Set castling rights for 960 gating variants
      if (gating() && castling_enabled())
          for (Color c : {WHITE, BLACK})
              if ((gates(c) & pieces(castling_king_piece())) && !castling_rights(c) && (!seirawan_gating() || count_in_hand(c, ALL_PIECES) > 0 || captures_to_hand()))
              {
                  Bitboard castling_rooks = gates(c) & pieces(castling_rook_piece());
                  while (castling_rooks)
                      set_castling_right(c, pop_lsb(&castling_rooks));
              }

      // counting limit
      if (counting_rule() && isdigit(ss.peek()))
          ss >> st->countingLimit;

      // 4. En passant square.
      // Ignore if square is invalid or not on side to move relative rank 6.
      else if (   ((ss >> col) && (col >= 'a' && col <= 'a' + max_file()))
               && ((ss >> row) && (row >= '1' && row <= '1' + max_rank())))
      {
          st->epSquare = make_square(File(col - 'a'), Rank(row - '1'));
#ifdef LARGEBOARDS
          // Consider different rank numbering in CECP
          if (max_rank() == RANK_10 && Options["Protocol"] == "xboard")
              st->epSquare += NORTH;
#endif

          // En passant square will be considered only if
          // a) side to move have a pawn threatening epSquare
          // b) there is an enemy pawn in front of epSquare
          // c) there is no piece on epSquare or behind epSquare
          bool enpassant;
          enpassant = pawn_attacks_bb(~sideToMove, st->epSquare) & pieces(sideToMove, PAWN)
                  && (pieces(~sideToMove, PAWN) & (st->epSquare + pawn_push(~sideToMove)))
                  && !(pieces() & (st->epSquare | (st->epSquare + pawn_push(sideToMove))));
          if (!enpassant)
              st->epSquare = SQ_NONE;
      }
  }

  // Check counter for nCheck
  ss >> std::skipws >> token >> std::noskipws;

  if (check_counting())
  {
      if (ss.peek() == '+')
      {
          st->checksRemaining[WHITE] = CheckCount(std::max(token - '0', 0));
          ss >> token >> token;
          st->checksRemaining[BLACK] = CheckCount(std::max(token - '0', 0));
      }
      else
      {
          // If check count is not provided, assume that the next check wins
          st->checksRemaining[WHITE] = CheckCount(1);
          st->checksRemaining[BLACK] = CheckCount(1);
          ss.putback(token);
      }
  }
  else
      ss.putback(token);

  // 5-6. Halfmove clock and fullmove number
  if (sfen)
  {
      // Pieces in hand for SFEN
      int handCount = 1;
      while ((ss >> token) && !isspace(token))
      {
          if (token == '-')
              continue;
          else if (isdigit(token))
          {
              handCount = token - '0';
              while (isdigit(ss.peek()) && ss >> token)
                  handCount = 10 * handCount + (token - '0');
          }
          else if ((idx = piece_to_char().find(token)) != string::npos)
          {
              for (int i = 0; i < handCount; i++)
                  add_to_hand(Piece(idx));
              handCount = 1;
          }
      }
      // Move count is in ply for SFEN
      ss >> std::skipws >> gamePly;
      gamePly = std::max(gamePly - 1, 0);
  }
  else
  {
      ss >> std::skipws >> st->rule50 >> gamePly;

      // Convert from fullmove starting from 1 to gamePly starting from 0,
      // handle also common incorrect FEN with fullmove = 0.
      gamePly = std::max(2 * (gamePly - 1), 0) + (sideToMove == BLACK);
  }

  // counting rules
  if (st->countingLimit && st->rule50)
  {
      st->countingPly = st->rule50;
      st->rule50 = 0;
  }

  // Lichess-style counter for 3check
  if (check_counting())
  {
      if (ss >> token && token == '+')
      {
          ss >> token;
          st->checksRemaining[WHITE] = CheckCount(std::max(3 - (token - '0'), 0));
          ss >> token >> token;
          st->checksRemaining[BLACK] = CheckCount(std::max(3 - (token - '0'), 0));
      }
  }

  chess960 = isChess960 || v->chess960;
  tsumeMode = Options["TsumeMode"];
  thisThread = th;
  set_state(st);
  st->accumulator.state[WHITE] = Eval::NNUE::INIT;
  st->accumulator.state[BLACK] = Eval::NNUE::INIT;

  assert(pos_is_ok());

  return *this;
}


/// Position::set_castling_right() is a helper function used to set castling
/// rights given the corresponding color and the rook starting square.

void Position::set_castling_right(Color c, Square rfrom) {

  assert(st->castlingKingSquare[c] != SQ_NONE);
  Square kfrom = st->castlingKingSquare[c];
  CastlingRights cr = c & (kfrom < rfrom ? KING_SIDE: QUEEN_SIDE);

  st->castlingRights |= cr;
  castlingRightsMask[kfrom] |= cr;
  castlingRightsMask[rfrom] |= cr;
  castlingRookSquare[cr] = rfrom;

  Square kto = make_square(cr & KING_SIDE ? castling_kingside_file() : castling_queenside_file(), castling_rank(c));
  Square rto = kto + (cr & KING_SIDE ? WEST : EAST);

  castlingPath[cr] =   (between_bb(rfrom, rto) | between_bb(kfrom, kto) | rto | kto)
                    & ~(kfrom | rfrom);
}


/// Position::set_check_info() sets king attacks to detect if a move gives check

void Position::set_check_info(StateInfo* si) const {

  si->blockersForKing[WHITE] = slider_blockers(pieces(BLACK), count<KING>(WHITE) ? square<KING>(WHITE) : SQ_NONE, si->pinners[BLACK], BLACK);
  si->blockersForKing[BLACK] = slider_blockers(pieces(WHITE), count<KING>(BLACK) ? square<KING>(BLACK) : SQ_NONE, si->pinners[WHITE], WHITE);

  Square ksq = count<KING>(~sideToMove) ? square<KING>(~sideToMove) : SQ_NONE;

  // For unused piece types, the check squares are left uninitialized
  si->nonSlidingRiders = 0;
  for (PieceType pt : piece_types())
  {
      si->checkSquares[pt] = ksq != SQ_NONE ? attacks_bb(~sideToMove, pt, ksq, pieces()) : Bitboard(0);
      // Collect special piece types that require slower check and evasion detection
      if (AttackRiderTypes[pt] & NON_SLIDING_RIDERS)
          si->nonSlidingRiders |= pieces(pt);
  }
  si->checkSquares[KING]   = 0;
  si->shak = si->checkersBB & (byTypeBB[KNIGHT] | byTypeBB[ROOK] | byTypeBB[BERS]);
  si->bikjang = var->bikjangRule && ksq != SQ_NONE ? bool(attacks_bb(sideToMove, ROOK, ksq, pieces()) & pieces(sideToMove, KING)) : false;
  si->legalCapture = NO_VALUE;
  if (var->extinctionPseudoRoyal)
  {
      si->pseudoRoyals = 0;
      for (PieceType pt : extinction_piece_types())
      {
          if (count(sideToMove, pt) <= var->extinctionPieceCount + 1)
              si->pseudoRoyals |= pieces(sideToMove, pt);
          if (count(~sideToMove, pt) <= var->extinctionPieceCount + 1)
              si->pseudoRoyals |= pieces(~sideToMove, pt);
      }
  }
}


/// Position::set_state() computes the hash keys of the position, and other
/// data that once computed is updated incrementally as moves are made.
/// The function is only used when a new position is set up, and to verify
/// the correctness of the StateInfo data when running in debug mode.

void Position::set_state(StateInfo* si) const {

  si->key = si->materialKey = 0;
  si->pawnKey = Zobrist::noPawns;
  si->nonPawnMaterial[WHITE] = si->nonPawnMaterial[BLACK] = VALUE_ZERO;
  si->checkersBB = count<KING>(sideToMove) ? attackers_to(square<KING>(sideToMove), ~sideToMove) : Bitboard(0);

  set_check_info(si);

  for (Bitboard b = pieces(); b; )
  {
      Square s = pop_lsb(&b);
      Piece pc = piece_on(s);
      si->key ^= Zobrist::psq[pc][s];

      if (type_of(pc) == PAWN)
          si->pawnKey ^= Zobrist::psq[pc][s];

      else if (type_of(pc) != KING)
          si->nonPawnMaterial[color_of(pc)] += PieceValue[MG][pc];
  }

  if (si->epSquare != SQ_NONE)
      si->key ^= Zobrist::enpassant[file_of(si->epSquare)];

  if (sideToMove == BLACK)
      si->key ^= Zobrist::side;

  si->key ^= Zobrist::castling[si->castlingRights];

  for (Color c : {WHITE, BLACK})
      for (PieceType pt = PAWN; pt <= KING; ++pt)
      {
          Piece pc = make_piece(c, pt);

          for (int cnt = 0; cnt < pieceCount[pc]; ++cnt)
              si->materialKey ^= Zobrist::psq[pc][cnt];

          if (piece_drops() || seirawan_gating() || arrow_gating())
              si->key ^= Zobrist::inHand[pc][pieceCountInHand[c][pt]];
      }

  if (check_counting())
      for (Color c : {WHITE, BLACK})
          si->key ^= Zobrist::checks[c][si->checksRemaining[c]];
}


/// Position::set() is an overload to initialize the position object with
/// the given endgame code string like "KBPKN". It is mainly a helper to
/// get the material key out of an endgame code.

Position& Position::set(const string& code, Color c, StateInfo* si) {

  assert(code[0] == 'K');

  string sides[] = { code.substr(code.find('K', 1)),      // Weak
                     code.substr(0, std::min(code.find('v'), code.find('K', 1))) }; // Strong

  assert(sides[0].length() > 0 && sides[0].length() < 8);
  assert(sides[1].length() > 0 && sides[1].length() < 8);

  std::transform(sides[c].begin(), sides[c].end(), sides[c].begin(), tolower);

  string n = std::to_string(FILE_NB);
  string fenStr =  n + "/" + sides[0] + char(FILE_NB - sides[0].length() + '0') + "/" + n + "/" + n + "/" + n + "/"
                 + n + "/" + sides[1] + char(FILE_NB - sides[1].length() + '0') + "/" + n + " w - - 0 10";

  return set(variants.find("fairy")->second, fenStr, false, si, nullptr);
}


/// Position::fen() returns a FEN representation of the position. In case of
/// Chess960 the Shredder-FEN notation is used. This is mainly a debugging function.

<<<<<<< HEAD
const string Position::fen(bool sfen, bool showPromoted, int countStarted, std::string holdings) const {
=======
string Position::fen() const {
>>>>>>> 9b1274ab

  int emptyCnt;
  std::ostringstream ss;

  for (Rank r = max_rank(); r >= RANK_1; --r)
  {
      for (File f = FILE_A; f <= max_file(); ++f)
      {
          for (emptyCnt = 0; f <= max_file() && empty(make_square(f, r)); ++f)
              ++emptyCnt;

          if (emptyCnt)
              ss << emptyCnt;

          if (f <= max_file())
          {
              if (unpromoted_piece_on(make_square(f, r)))
                  // Promoted shogi pieces, e.g., +r for dragon
                  ss << "+" << piece_to_char()[unpromoted_piece_on(make_square(f, r))];
              else
              {
                  ss << piece_to_char()[piece_on(make_square(f, r))];

                  // Set promoted pieces
                  if (((captures_to_hand() && !drop_loop()) || showPromoted) && is_promoted(make_square(f, r)))
                      ss << "~";
              }
          }
      }

      if (r > RANK_1)
          ss << '/';
  }

  // SFEN
  if (sfen)
  {
      ss << (sideToMove == WHITE ? " b " : " w ");
      for (Color c : {WHITE, BLACK})
          for (PieceType pt = KING; pt >= PAWN; --pt)
              if (pieceCountInHand[c][pt] > 0)
              {
                  if (pieceCountInHand[c][pt] > 1)
                      ss << pieceCountInHand[c][pt];
                  ss << piece_to_char()[make_piece(c, pt)];
              }
      if (count_in_hand(ALL_PIECES) == 0)
          ss << '-';
      ss << " " << gamePly + 1;
      return ss.str();
  }

  // pieces in hand
  if (piece_drops() || seirawan_gating() || arrow_gating())
  {
      ss << '[';
      if (holdings != "-")
          ss << holdings;
      else
          for (Color c : {WHITE, BLACK})
              for (PieceType pt = KING; pt >= PAWN; --pt)
              {
                  assert(pieceCountInHand[c][pt] >= 0);
                  ss << std::string(pieceCountInHand[c][pt], piece_to_char()[make_piece(c, pt)]);
              }
      ss << ']';
  }

  ss << (sideToMove == WHITE ? " w " : " b ");

  // Disambiguation for chess960 "king" square
  if (chess960 && can_castle(WHITE_CASTLING) && popcount(pieces(WHITE, castling_king_piece()) & rank_bb(castling_rank(WHITE))) > 1)
      ss << char('A' + castling_king_square(WHITE));

  if (can_castle(WHITE_OO))
      ss << (chess960 ? char('A' + file_of(castling_rook_square(WHITE_OO ))) : 'K');

  if (can_castle(WHITE_OOO))
      ss << (chess960 ? char('A' + file_of(castling_rook_square(WHITE_OOO))) : 'Q');

  if (gating() && gates(WHITE) && (!seirawan_gating() || count_in_hand(WHITE, ALL_PIECES) > 0 || captures_to_hand()))
      for (File f = FILE_A; f <= max_file(); ++f)
          if (gates(WHITE) & file_bb(f))
              ss << char('A' + f);

  // Disambiguation for chess960 "king" square
  if (chess960 && can_castle(BLACK_CASTLING) && popcount(pieces(BLACK, castling_king_piece()) & rank_bb(castling_rank(BLACK))) > 1)
      ss << char('a' + castling_king_square(BLACK));

  if (can_castle(BLACK_OO))
      ss << (chess960 ? char('a' + file_of(castling_rook_square(BLACK_OO ))) : 'k');

  if (can_castle(BLACK_OOO))
      ss << (chess960 ? char('a' + file_of(castling_rook_square(BLACK_OOO))) : 'q');

  if (gating() && gates(BLACK) && (!seirawan_gating() || count_in_hand(BLACK, ALL_PIECES) > 0 || captures_to_hand()))
      for (File f = FILE_A; f <= max_file(); ++f)
          if (gates(BLACK) & file_bb(f))
              ss << char('a' + f);

  if (!can_castle(ANY_CASTLING) && !(gating() && (gates(WHITE) | gates(BLACK))))
      ss << '-';

  // Counting limit or ep-square
  if (st->countingLimit)
      ss << " " << st->countingLimit << " ";
  else
      ss << (ep_square() == SQ_NONE ? " - " : " " + UCI::square(*this, ep_square()) + " ");

  // Check count
  if (check_counting())
      ss << st->checksRemaining[WHITE] << "+" << st->checksRemaining[BLACK] << " ";

  // Counting ply or 50-move rule counter
  if (st->countingLimit)
      ss << counting_ply(countStarted);
  else
      ss << st->rule50;

  ss << " " << 1 + (gamePly - (sideToMove == BLACK)) / 2;

  return ss.str();
}


/// Position::slider_blockers() returns a bitboard of all the pieces (both colors)
/// that are blocking attacks on the square 's' from 'sliders'. A piece blocks a
/// slider if removing that piece from the board would result in a position where
/// square 's' is attacked. For example, a king-attack blocking piece can be either
/// a pinned or a discovered check piece, according if its color is the opposite
/// or the same of the color of the slider.

Bitboard Position::slider_blockers(Bitboard sliders, Square s, Bitboard& pinners, Color c) const {

  Bitboard blockers = 0;
  pinners = 0;

  if (s == SQ_NONE || !sliders)
      return blockers;

  // Snipers are sliders that attack 's' when a piece and other snipers are removed
  Bitboard snipers = 0;

  if (var->fastAttacks)
      snipers = (  (attacks_bb<  ROOK>(s) & pieces(c, QUEEN, ROOK, CHANCELLOR))
                 | (attacks_bb<BISHOP>(s) & pieces(c, QUEEN, BISHOP, ARCHBISHOP))) & sliders;
  else
      for (PieceType pt : piece_types())
      {
          Bitboard b = sliders & (PseudoAttacks[~c][pt][s] ^ LeaperAttacks[~c][pt][s]) & pieces(c, pt);
          if (b)
          {
              // Consider asymmetrical moves (e.g., horse)
              if (AttackRiderTypes[pt] & ASYMMETRICAL_RIDERS)
              {
                  Bitboard asymmetricals = PseudoAttacks[~c][pt][s] & pieces(c, pt);
                  while (asymmetricals)
                  {
                      Square s2 = pop_lsb(&asymmetricals);
                      if (!(attacks_from(c, pt, s2) & s))
                          snipers |= s2;
                  }
              }
              else
                  snipers |= b & ~attacks_bb(~c, pt, s, pieces());
          }
      }
  Bitboard occupancy = pieces() ^ snipers;

  while (snipers)
  {
    Square sniperSq = pop_lsb(&snipers);
    Bitboard b = between_bb(s, sniperSq, type_of(piece_on(sniperSq))) & occupancy;

    if (b && (!more_than_one(b) || ((AttackRiderTypes[type_of(piece_on(sniperSq))] & HOPPING_RIDERS) && popcount(b) == 2)))
    {
        // Janggi cannons block each other
        if ((pieces(JANGGI_CANNON) & sniperSq) && (pieces(JANGGI_CANNON) & b))
            b &= pieces(JANGGI_CANNON);
        blockers |= b;
        if (b & pieces(color_of(piece_on(s))))
            pinners |= sniperSq;
    }
  }
  return blockers;
}


/// Position::attackers_to() computes a bitboard of all pieces which attack a
/// given square. Slider attacks use the occupied bitboard to indicate occupancy.

Bitboard Position::attackers_to(Square s, Bitboard occupied, Color c, Bitboard janggiCannons) const {

  // Use a faster version for variants with moderate rule variations
  if (var->fastAttacks)
  {
      return  (pawn_attacks_bb(~c, s)          & pieces(c, PAWN))
            | (attacks_bb<KNIGHT>(s)           & pieces(c, KNIGHT, ARCHBISHOP, CHANCELLOR))
            | (attacks_bb<  ROOK>(s, occupied) & pieces(c, ROOK, QUEEN, CHANCELLOR))
            | (attacks_bb<BISHOP>(s, occupied) & pieces(c, BISHOP, QUEEN, ARCHBISHOP))
            | (attacks_bb<KING>(s)             & pieces(c, KING, COMMONER));
  }

  // Use a faster version for selected fairy pieces
  if (var->fastAttacks2)
  {
      return  (pawn_attacks_bb(~c, s)             & pieces(c, PAWN, BREAKTHROUGH_PIECE, GOLD))
            | (attacks_bb<KNIGHT>(s)              & pieces(c, KNIGHT))
            | (attacks_bb<  ROOK>(s, occupied)    & (  pieces(c, ROOK, QUEEN, DRAGON)
                                                     | (pieces(c, LANCE) & PseudoAttacks[~c][LANCE][s])))
            | (attacks_bb<BISHOP>(s, occupied)    & pieces(c, BISHOP, QUEEN, DRAGON_HORSE))
            | (attacks_bb<KING>(s)                & pieces(c, KING, COMMONER))
            | (attacks_bb<FERS>(s)                & pieces(c, FERS, DRAGON, SILVER))
            | (attacks_bb<WAZIR>(s)               & pieces(c, WAZIR, DRAGON_HORSE, GOLD))
            | (LeaperAttacks[~c][SHOGI_KNIGHT][s] & pieces(c, SHOGI_KNIGHT))
            | (LeaperAttacks[~c][SHOGI_PAWN][s]   & pieces(c, SHOGI_PAWN, SILVER));
  }

  Bitboard b = 0;
  for (PieceType pt : piece_types())
      if (board_bb(c, pt) & s)
      {
          PieceType move_pt = pt == KING ? king_type() : pt;
          // Consider asymmetrical moves (e.g., horse)
          if (AttackRiderTypes[move_pt] & ASYMMETRICAL_RIDERS)
          {
              Bitboard asymmetricals = PseudoAttacks[~c][move_pt][s] & pieces(c, pt);
              while (asymmetricals)
              {
                  Square s2 = pop_lsb(&asymmetricals);
                  if (attacks_bb(c, move_pt, s2, occupied) & s)
                      b |= s2;
              }
          }
          else if (pt == JANGGI_CANNON)
              b |= attacks_bb(~c, move_pt, s, occupied) & attacks_bb(~c, move_pt, s, occupied & ~janggiCannons) & pieces(c, JANGGI_CANNON);
          else
              b |= attacks_bb(~c, move_pt, s, occupied) & pieces(c, pt);
      }

  // Consider special move of neang in cambodian chess
  if (cambodian_moves())
  {
      Square fers_sq = s + 2 * (c == WHITE ? SOUTH : NORTH);
      if (is_ok(fers_sq))
          b |= pieces(c, FERS) & gates(c) & fers_sq;
  }

  // Janggi palace moves
  if (diagonal_lines() & s)
  {
      Bitboard diags = 0;
      if (king_type() == WAZIR)
          diags |= attacks_bb(~c, FERS, s, occupied) & pieces(c, KING);
      diags |= attacks_bb(~c, FERS, s, occupied) & pieces(c, WAZIR);
      diags |= attacks_bb(~c, PAWN, s, occupied) & pieces(c, SOLDIER);
      diags |= rider_attacks_bb<RIDER_BISHOP>(s, occupied) & pieces(c, ROOK);
      diags |=  rider_attacks_bb<RIDER_CANNON_DIAG>(s, occupied)
              & rider_attacks_bb<RIDER_CANNON_DIAG>(s, occupied & ~janggiCannons)
              & pieces(c, JANGGI_CANNON);
      b |= diags & diagonal_lines();
  }

  // Unpromoted soldiers
  if (b & pieces(SOLDIER) && relative_rank(c, s, max_rank()) < var->soldierPromotionRank)
      b ^= b & pieces(SOLDIER) & ~PseudoAttacks[~c][SHOGI_PAWN][s];

  return b;
}


Bitboard Position::attackers_to(Square s, Bitboard occupied) const {
  return attackers_to(s, occupied, WHITE) | attackers_to(s, occupied, BLACK);
}


/// Position::legal() tests whether a pseudo-legal move is legal

bool Position::legal(Move m) const {

  assert(is_ok(m));
  assert(type_of(m) != DROP || piece_drops());

  Color us = sideToMove;
  Square from = from_sq(m);
  Square to = to_sq(m);

  assert(color_of(moved_piece(m)) == us);
  assert(!count<KING>(us) || piece_on(square<KING>(us)) == make_piece(us, KING));
  assert(board_bb() & to);

  // Illegal checks
  if ((!checking_permitted() || (sittuyin_promotion() && type_of(m) == PROMOTION) || (!drop_checks() && type_of(m) == DROP)) && gives_check(m))
      return false;

  // Illegal quiet moves
  if (must_capture() && !capture(m) && has_capture())
      return false;

  // Illegal non-drop moves
  if (must_drop() && type_of(m) != DROP && count_in_hand(us, var->mustDropType) > 0)
  {
      if (checkers())
      {
          for (const auto& mevasion : MoveList<EVASIONS>(*this))
              if (type_of(mevasion) == DROP && legal(mevasion))
                  return false;
      }
      else
      {
          for (const auto& mquiet : MoveList<QUIETS>(*this))
              if (type_of(mquiet) == DROP && legal(mquiet))
                  return false;
      }
  }

  // Illegal drop move
  if (drop_opposite_colored_bishop() && type_of(m) == DROP)
  {
      if (type_of(moved_piece(m)) != BISHOP)
      {
          Bitboard remaining = drop_region(us, BISHOP) & ~pieces() & ~square_bb(to);
          // Are enough squares available to drop bishops on opposite colors?
          if (  (!( DarkSquares & pieces(us, BISHOP)) && ( DarkSquares & remaining))
              + (!(~DarkSquares & pieces(us, BISHOP)) && (~DarkSquares & remaining)) < count_in_hand(us, BISHOP))
              return false;
      }
      else
          // Drop resulting in same-colored bishops
          if ((DarkSquares & to ? DarkSquares : ~DarkSquares) & pieces(us, BISHOP))
              return false;
  }

  // No legal moves from target square
  if (immobility_illegal() && (type_of(m) == DROP || type_of(m) == NORMAL) && !(moves_bb(us, type_of(moved_piece(m)), to, 0) & board_bb()))
      return false;

  // Illegal king passing move
  if (pass_on_stalemate() && is_pass(m) && !checkers())
  {
      for (const auto& move : MoveList<NON_EVASIONS>(*this))
          if (!is_pass(move) && legal(move))
              return false;
  }

  // Check for attacks to pseudo-royal pieces
  if (var->extinctionPseudoRoyal)
  {
      Square kto = to;
      Bitboard occupied = (type_of(m) != DROP ? pieces() ^ from : pieces()) | kto;
      if (type_of(m) == CASTLING)
      {
          // After castling, the rook and king final positions are the same in
          // Chess960 as they would be in standard chess.
          kto = make_square(to > from ? castling_kingside_file() : castling_queenside_file(), castling_rank(us));
          Direction step = kto > from ? EAST : WEST;
          Square rto = kto - step;
          // Pseudo-royal king
          if (st->pseudoRoyals & from)
              for (Square s = from; s != kto; s += step)
                  if (  !(blast_on_capture() && (attacks_bb<KING>(s) & st->pseudoRoyals & pieces(~sideToMove)))
                      && attackers_to(s, pieces() ^ from, ~us))
                      return false;
          occupied = (pieces() ^ from ^ to) | kto | rto;
      }
      if (type_of(m) == EN_PASSANT)
          occupied &= ~square_bb(kto - pawn_push(us));
      if (capture(m) && blast_on_capture())
          occupied &= ~((attacks_bb<KING>(kto) & (pieces() ^ pieces(PAWN))) | kto);
      Bitboard pseudoRoyals = st->pseudoRoyals & pieces(sideToMove);
      Bitboard pseudoRoyalsTheirs = st->pseudoRoyals & pieces(~sideToMove);
      if (is_ok(from) && (pseudoRoyals & from))
          pseudoRoyals ^= square_bb(from) ^ kto;
      if (type_of(m) == PROMOTION && extinction_piece_types().find(promotion_type(m)) != extinction_piece_types().end())
          pseudoRoyals |= kto;
      // Self-explosions are illegal
      if (pseudoRoyals & ~occupied)
          return false;
      // Check for legality unless we capture a pseudo-royal piece
      if (!(pseudoRoyalsTheirs & ~occupied))
          while (pseudoRoyals)
          {
              Square sr = pop_lsb(&pseudoRoyals);
              // Touching pseudo-royal pieces are immune
              if (  !(blast_on_capture() && (pseudoRoyalsTheirs & attacks_bb<KING>(sr)))
                  && (attackers_to(sr, occupied, ~us) & (occupied & ~square_bb(kto))))
                  return false;
          }
  }

  // st->previous->blockersForKing consider capsq as empty.
  // If pinned, it has to move along the king ray.
  if (type_of(m) == EN_PASSANT)
  {
      if (!count<KING>(us))
          return true;

      Square capsq = to - pawn_push(us);
      Bitboard occupied = (pieces() ^ from ^ capsq) | to;

      return !(attackers_to(square<KING>(us), occupied, ~us) & occupied);
  }

  // Castling moves generation does not check if the castling path is clear of
  // enemy attacks, it is delayed at a later time: now!
  if (type_of(m) == CASTLING)
  {
      // After castling, the rook and king final positions are the same in
      // Chess960 as they would be in standard chess.
      to = make_square(to > from ? castling_kingside_file() : castling_queenside_file(), castling_rank(us));
      Direction step = to > from ? WEST : EAST;

      // Will the gate be blocked by king or rook?
      Square rto = to + (to_sq(m) > from_sq(m) ? WEST : EAST);
      if (is_gating(m) && (gating_square(m) == to || gating_square(m) == rto))
          return false;

      // Non-royal pieces can not be impeded from castling
      if (type_of(piece_on(from)) != KING)
          return true;

      for (Square s = to; s != from; s += step)
          if (attackers_to(s, ~us))
              return false;

      // In case of Chess960, verify if the Rook blocks some checks
      // For instance an enemy queen in SQ_A1 when castling rook is in SQ_B1.
      return !chess960 || !attackers_to(to, pieces() ^ to_sq(m), ~us);
  }

  Bitboard occupied = (type_of(m) != DROP ? pieces() ^ from : pieces()) | to;

  // Flying general rule and bikjang
  // In case of bikjang passing is always allowed, even when in check
  if (st->bikjang && is_pass(m))
      return true;
  if ((var->flyingGeneral && count<KING>(us)) || st->bikjang)
  {
      Square s = type_of(moved_piece(m)) == KING ? to : square<KING>(us);
      if (attacks_bb(~us, ROOK, s, occupied) & pieces(~us, KING) & ~square_bb(to))
          return false;
  }

  // Makpong rule
  if (var->makpongRule && checkers() && type_of(moved_piece(m)) == KING && (checkers() ^ to))
      return false;

  // Return early when without king
  if (!count<KING>(us))
      return true;

  // If the moving piece is a king, check whether the destination
  // square is attacked by the opponent. Castling moves are checked
  // for legality during move generation.
  if (type_of(moved_piece(m)) == KING)
      return !attackers_to(to, occupied, ~us);

  Bitboard janggiCannons = pieces(JANGGI_CANNON);
  if (type_of(moved_piece(m)) == JANGGI_CANNON)
      janggiCannons = (type_of(m) == DROP ? janggiCannons : janggiCannons ^ from) | to;
  else if (janggiCannons & to)
      janggiCannons ^= to;

  // A non-king move is legal if the king is not under attack after the move.
  return !(attackers_to(square<KING>(us), occupied, ~us, janggiCannons) & ~SquareBB[to]);
}


/// Position::pseudo_legal() takes a random move and tests whether the move is
/// pseudo legal. It is used to validate moves from TT that can be corrupted
/// due to SMP concurrent access or hash position key aliasing.

bool Position::pseudo_legal(const Move m) const {

  Color us = sideToMove;
  Square from = from_sq(m);
  Square to = to_sq(m);
  Piece pc = moved_piece(m);

  // Illegal moves to squares outside of board
  if (!(board_bb() & to))
      return false;

  // Use a fast check for piece drops
  if (type_of(m) == DROP)
      return   piece_drops()
            && pc != NO_PIECE
            && color_of(pc) == us
            && (count_in_hand(us, in_hand_piece_type(m)) > 0 || (two_boards() && allow_virtual_drop(us, type_of(pc))))
            && (drop_region(us, type_of(pc)) & ~pieces() & to)
            && (   type_of(pc) == in_hand_piece_type(m)
                || (drop_promoted() && type_of(pc) == promoted_piece_type(in_hand_piece_type(m))));

  // Use a slower but simpler function for uncommon cases
  // yet we skip the legality check of MoveList<LEGAL>().
  if (type_of(m) != NORMAL || is_gating(m) || arrow_gating())
      return checkers() ? MoveList<    EVASIONS>(*this).contains(m)
                        : MoveList<NON_EVASIONS>(*this).contains(m);

  // Handle the case where a mandatory piece promotion/demotion is not taken
  if (    mandatory_piece_promotion()
      && (is_promoted(from) ? piece_demotion() : promoted_piece_type(type_of(pc)) != NO_PIECE_TYPE)
      && (zone_bb(us, promotion_rank(), max_rank()) & (SquareBB[from] | to))
      && (!piece_promotion_on_capture() || capture(m)))
      return false;

  // Is not a promotion, so promotion piece must be empty
  if (promotion_type(m) != NO_PIECE_TYPE)
      return false;

  // If the 'from' square is not occupied by a piece belonging to the side to
  // move, the move is obviously not legal.
  if (pc == NO_PIECE || color_of(pc) != us)
      return false;

  // The destination square cannot be occupied by a friendly piece
  if (pieces(us) & to)
      return false;

  // Handle the special case of a pawn move
  if (type_of(pc) == PAWN)
  {
      // We have already handled promotion moves, so destination
      // cannot be on the 8th/1st rank.
      if (mandatory_pawn_promotion() && rank_of(to) == relative_rank(us, promotion_rank(), max_rank()))
          return false;

      if (   !(pawn_attacks_bb(us, from) & pieces(~us) & to) // Not a capture
          && !((from + pawn_push(us) == to) && empty(to))       // Not a single push
          && !(   (from + 2 * pawn_push(us) == to)              // Not a double push
               && (   relative_rank(us, from, max_rank()) <= double_step_rank_max()
                   && relative_rank(us, from, max_rank()) >= double_step_rank_min())
               && empty(to)
               && empty(to - pawn_push(us))
               && double_step_enabled()))
          return false;
  }
  else if (!((capture(m) ? attacks_from(us, type_of(pc), from) : moves_from(us, type_of(pc), from)) & to))
      return false;

  // Janggi cannon
  if (type_of(pc) == JANGGI_CANNON && (pieces(JANGGI_CANNON) & (between_bb(from, to) | to)))
       return false;

  // Evasions generator already takes care to avoid some kind of illegal moves
  // and legal() relies on this. We therefore have to take care that the same
  // kind of moves are filtered out here.
  if (checkers() && !(checkers() & non_sliding_riders()))
  {
      if (type_of(pc) != KING)
      {
          // Double check? In this case a king move is required
          if (more_than_one(checkers()))
              return false;

          // Our move must be a blocking evasion or a capture of the checking piece
          Square checksq = lsb(checkers());
          if (  !((between_bb(checksq, square<KING>(us)) | checkers()) & to)
              || ((LeaperAttacks[~us][type_of(piece_on(checksq))][checksq] & square<KING>(us)) && !(checkers() & to)))
              return false;
      }
      // In case of king moves under check we have to remove king so as to catch
      // invalid moves like b1a1 when opposite queen is on c1.
      else if (attackers_to(to, pieces() ^ from, ~us))
          return false;
  }

  return true;
}


/// Position::gives_check() tests whether a pseudo-legal move gives a check

bool Position::gives_check(Move m) const {

  assert(is_ok(m));
  assert(color_of(moved_piece(m)) == sideToMove);

  Square from = from_sq(m);
  Square to = to_sq(m);

  // No check possible without king
  if (!count<KING>(~sideToMove))
      return false;

  // Is there a direct check?
  if (type_of(m) != PROMOTION && type_of(m) != PIECE_PROMOTION && type_of(m) != PIECE_DEMOTION)
  {
      PieceType pt = type_of(moved_piece(m));
      if (AttackRiderTypes[pt] & (HOPPING_RIDERS | ASYMMETRICAL_RIDERS))
      {
          Bitboard occupied = (type_of(m) != DROP ? pieces() ^ from : pieces()) | to;
          if (attacks_bb(sideToMove, pt, to, occupied) & square<KING>(~sideToMove))
              return true;
      }
      else if (check_squares(pt) & to)
          return true;
  }

  Bitboard janggiCannons = pieces(JANGGI_CANNON);
  if (type_of(moved_piece(m)) == JANGGI_CANNON)
      janggiCannons = (type_of(m) == DROP ? janggiCannons : janggiCannons ^ from) | to;
  else if (janggiCannons & to)
      janggiCannons ^= to;

  // Is there a discovered check?
  if (  ((type_of(m) != DROP && (blockers_for_king(~sideToMove) & from)) || (non_sliding_riders() & pieces(sideToMove)))
      && attackers_to(square<KING>(~sideToMove), (type_of(m) == DROP ? pieces() : pieces() ^ from) | to, sideToMove, janggiCannons))
      return true;

  // Is there a check by gated pieces?
  if (    is_gating(m)
      && attacks_bb(sideToMove, gating_type(m), gating_square(m), (pieces() ^ from) | to) & square<KING>(~sideToMove))
      return true;

  // Is there a check by special diagonal moves?
  if (more_than_one(diagonal_lines() & (to | square<KING>(~sideToMove))))
  {
      PieceType pt = type_of(moved_piece(m));
      PieceType diagType = pt == WAZIR ? FERS : pt == SOLDIER ? PAWN : pt == ROOK ? BISHOP : NO_PIECE_TYPE;
      Bitboard occupied = type_of(m) == DROP ? pieces() : pieces() ^ from;
      if (diagType && (attacks_bb(sideToMove, diagType, to, occupied) & square<KING>(~sideToMove)))
          return true;
      else if (pt == JANGGI_CANNON && (  rider_attacks_bb<RIDER_CANNON_DIAG>(to, occupied)
                                       & rider_attacks_bb<RIDER_CANNON_DIAG>(to, occupied & ~janggiCannons)
                                       & square<KING>(~sideToMove)))
          return true;
  }

  switch (type_of(m))
  {
  case NORMAL:
  case DROP:
  case SPECIAL:
      return false;

  case PROMOTION:
      return attacks_bb(sideToMove, promotion_type(m), to, pieces() ^ from) & square<KING>(~sideToMove);

  case PIECE_PROMOTION:
      return attacks_bb(sideToMove, promoted_piece_type(type_of(moved_piece(m))), to, pieces() ^ from) & square<KING>(~sideToMove);

  case PIECE_DEMOTION:
      return attacks_bb(sideToMove, type_of(unpromoted_piece_on(from)), to, pieces() ^ from) & square<KING>(~sideToMove);

  // The double-pushed pawn blocked a check? En Passant will remove the blocker.
  // The only discovery check that wasn't handle is through capsq and fromsq
  // So the King must be in the same rank as fromsq to consider this possibility.
  // st->previous->blockersForKing consider capsq as empty.
  case EN_PASSANT:
  {
      Square capsq = make_square(file_of(to), rank_of(from));
      Bitboard b = (pieces() ^ from ^ capsq) | to;

      return attackers_to(square<KING>(~sideToMove), b) & pieces(sideToMove) & b;
  }
  default: //CASTLING
  {
      // Castling is encoded as 'king captures the rook'
      Square kfrom = from;
      Square rfrom = to;
      Square kto = make_square(rfrom > kfrom ? castling_kingside_file() : castling_queenside_file(), castling_rank(sideToMove));
      Square rto = kto + (rfrom > kfrom ? WEST : EAST);

      return   (PseudoAttacks[sideToMove][type_of(piece_on(rfrom))][rto] & square<KING>(~sideToMove))
            && (attacks_bb(sideToMove, type_of(piece_on(rfrom)), rto, (pieces() ^ kfrom ^ rfrom) | rto | kto) & square<KING>(~sideToMove));
  }
  }
}


/// Position::do_move() makes a move, and saves all information necessary
/// to a StateInfo object. The move is assumed to be legal. Pseudo-legal
/// moves should be filtered out before this function is called.

void Position::do_move(Move m, StateInfo& newSt, bool givesCheck) {

  assert(is_ok(m));
  assert(&newSt != st);

#ifndef NO_THREADS
  thisThread->nodes.fetch_add(1, std::memory_order_relaxed);
#endif
  Key k = st->key ^ Zobrist::side;

  // Copy some fields of the old state to our new StateInfo object except the
  // ones which are going to be recalculated from scratch anyway and then switch
  // our state pointer to point to the new (ready to be updated) state.
  std::memcpy(static_cast<void*>(&newSt), static_cast<void*>(st), offsetof(StateInfo, key));
  newSt.previous = st;
  st = &newSt;
  st->move = m;

  // Increment ply counters. In particular, rule50 will be reset to zero later on
  // in case of a capture or a pawn move.
  ++gamePly;
  ++st->rule50;
  ++st->pliesFromNull;
  if (st->countingLimit)
      ++st->countingPly;

  // Used by NNUE
  st->accumulator.state[WHITE] = Eval::NNUE::EMPTY;
  st->accumulator.state[BLACK] = Eval::NNUE::EMPTY;
  auto& dp = st->dirtyPiece;
  dp.dirty_num = 1;

  Color us = sideToMove;
  Color them = ~us;
  Square from = from_sq(m);
  Square to = to_sq(m);
  Piece pc = moved_piece(m);
  Piece captured = type_of(m) == EN_PASSANT ? make_piece(them, PAWN) : piece_on(to);
  if (to == from)
  {
      assert((type_of(m) == PROMOTION && sittuyin_promotion()) || (is_pass(m) && pass()));
      captured = NO_PIECE;
  }
  st->capturedpromoted = is_promoted(to);
  st->unpromotedCapturedPiece = captured ? unpromoted_piece_on(to) : NO_PIECE;
  st->pass = is_pass(m);

  assert(color_of(pc) == us);
  assert(captured == NO_PIECE || color_of(captured) == (type_of(m) != CASTLING ? them : us));
  assert(type_of(captured) != KING);

  if (check_counting() && givesCheck)
      k ^= Zobrist::checks[us][st->checksRemaining[us]] ^ Zobrist::checks[us][--(st->checksRemaining[us])];

  if (type_of(m) == CASTLING)
  {
      assert(type_of(pc) != NO_PIECE_TYPE);
      assert(captured == make_piece(us, castling_rook_piece()));

      Square rfrom, rto;
      do_castling<true>(us, from, to, rfrom, rto);

      k ^= Zobrist::psq[captured][rfrom] ^ Zobrist::psq[captured][rto];
      captured = NO_PIECE;
  }

  if (captured)
  {
      Square capsq = to;

      // If the captured piece is a pawn, update pawn hash key, otherwise
      // update non-pawn material.
      if (type_of(captured) == PAWN)
      {
          if (type_of(m) == EN_PASSANT)
          {
              capsq -= pawn_push(us);

              assert(pc == make_piece(us, PAWN));
              assert(to == st->epSquare);
              assert((var->enPassantRegion & to)
                      && relative_rank(~us, to, max_rank()) <= Rank(double_step_rank_max() + 1)
                      && relative_rank(~us, to, max_rank()) > double_step_rank_min());
              assert(piece_on(to) == NO_PIECE);
              assert(piece_on(capsq) == make_piece(them, PAWN));
          }

          st->pawnKey ^= Zobrist::psq[captured][capsq];
      }
      else
          st->nonPawnMaterial[them] -= PieceValue[MG][captured];

      if (Eval::useNNUE)
      {
          dp.dirty_num = 2;  // 1 piece moved, 1 piece captured
          dp.piece[1] = captured;
          dp.from[1] = capsq;
          dp.to[1] = SQ_NONE;
      }

      // Update board and piece lists
      bool capturedPromoted = is_promoted(capsq);
      Piece unpromotedCaptured = unpromoted_piece_on(capsq);
      remove_piece(capsq);

      if (type_of(m) == EN_PASSANT)
          board[capsq] = NO_PIECE;
      if (captures_to_hand())
      {
          Piece pieceToHand = !capturedPromoted || drop_loop() ? ~captured
                             : unpromotedCaptured ? ~unpromotedCaptured
                                                  : make_piece(~color_of(captured), PAWN);
          add_to_hand(pieceToHand);
          k ^=  Zobrist::inHand[pieceToHand][pieceCountInHand[color_of(pieceToHand)][type_of(pieceToHand)] - 1]
              ^ Zobrist::inHand[pieceToHand][pieceCountInHand[color_of(pieceToHand)][type_of(pieceToHand)]];

          if (Eval::useNNUE)
              dp.handPiece[1] = pieceToHand;
      }
      else
          dp.handPiece[1] = NO_PIECE;

      // Update material hash key and prefetch access to materialTable
      k ^= Zobrist::psq[captured][capsq];
      st->materialKey ^= Zobrist::psq[captured][pieceCount[captured]];
#ifndef NO_THREADS
      prefetch(thisThread->materialTable[st->materialKey]);
#endif
      // Reset rule 50 counter
      st->rule50 = 0;
  }

  // Update hash key
  if (type_of(m) == DROP)
  {
      Piece pc_hand = make_piece(us, in_hand_piece_type(m));
      k ^=  Zobrist::psq[pc][to]
          ^ Zobrist::inHand[pc_hand][pieceCountInHand[color_of(pc_hand)][type_of(pc_hand)] - 1]
          ^ Zobrist::inHand[pc_hand][pieceCountInHand[color_of(pc_hand)][type_of(pc_hand)]];
  }
  else
      k ^= Zobrist::psq[pc][from] ^ Zobrist::psq[pc][to];

  // Reset en passant square
  if (st->epSquare != SQ_NONE)
  {
      k ^= Zobrist::enpassant[file_of(st->epSquare)];
      st->epSquare = SQ_NONE;
  }

  // Update castling rights if needed
  if (type_of(m) != DROP && st->castlingRights && (castlingRightsMask[from] | castlingRightsMask[to]))
  {
      k ^= Zobrist::castling[st->castlingRights];
      st->castlingRights &= ~(castlingRightsMask[from] | castlingRightsMask[to]);
      k ^= Zobrist::castling[st->castlingRights];
  }

  // Flip enclosed pieces
  st->flippedPieces = 0;
  if (flip_enclosed_pieces() && !is_pass(m))
  {
      // Find end of rows to be flipped
      if (flip_enclosed_pieces() == REVERSI)
      {
          Bitboard b = attacks_bb(us, QUEEN, to, board_bb() & ~pieces(~us)) & ~PseudoAttacks[us][KING][to] & pieces(us);
          while(b)
              st->flippedPieces |= between_bb(to, pop_lsb(&b));
      }
      else
      {
          assert(flip_enclosed_pieces() == ATAXX);
          st->flippedPieces = PseudoAttacks[us][KING][to] & pieces(~us);
      }

      // Flip pieces
      Bitboard to_flip = st->flippedPieces;
      while(to_flip)
      {
          Square s = pop_lsb(&to_flip);
          Piece flipped = piece_on(s);
          Piece resulting = ~flipped;

          // remove opponent's piece
          remove_piece(s);
          k ^= Zobrist::psq[flipped][s];
          st->materialKey ^= Zobrist::psq[flipped][pieceCount[flipped]];
          st->nonPawnMaterial[them] -= PieceValue[MG][flipped];

          // add our piece
          put_piece(resulting, s);
          k ^= Zobrist::psq[resulting][s];
          st->materialKey ^= Zobrist::psq[resulting][pieceCount[resulting]-1];
          st->nonPawnMaterial[us] += PieceValue[MG][resulting];
      }
  }

  // Move the piece. The tricky Chess960 castling is handled earlier
  if (type_of(m) == DROP)
  {
      if (Eval::useNNUE)
      {
          // Add drop piece
          dp.piece[0] = pc;
          dp.handPiece[0] = make_piece(us, in_hand_piece_type(m));
          dp.from[0] = SQ_NONE;
          dp.to[0] = to;
      }

      drop_piece(make_piece(us, in_hand_piece_type(m)), pc, to);
      st->materialKey ^= Zobrist::psq[pc][pieceCount[pc]-1];
      if (type_of(pc) != PAWN)
          st->nonPawnMaterial[us] += PieceValue[MG][pc];
      // Set castling rights for dropped king or rook
      if (castling_dropped_piece() && rank_of(to) == castling_rank(us))
      {
          if (type_of(pc) == castling_king_piece() && file_of(to) == castling_king_file())
          {
              st->castlingKingSquare[us] = to;
              Bitboard castling_rooks =  pieces(us, castling_rook_piece())
                                       & rank_bb(castling_rank(us))
                                       & (file_bb(FILE_A) | file_bb(max_file()));
              while (castling_rooks)
                  set_castling_right(us, pop_lsb(&castling_rooks));
          }
          else if (type_of(pc) == castling_rook_piece())
          {
              if (   (file_of(to) == FILE_A || file_of(to) == max_file())
                  && piece_on(make_square(castling_king_file(), castling_rank(us))) == make_piece(us, castling_king_piece()))
              {
                  st->castlingKingSquare[us] = make_square(castling_king_file(), castling_rank(us));
                  set_castling_right(us, to);
              }
          }
      }
  }
  else if (type_of(m) != CASTLING)
  {
      if (Eval::useNNUE)
      {
          dp.piece[0] = pc;
          dp.from[0] = from;
          dp.to[0] = to;
      }

      move_piece(from, to);
  }

  // If the moving piece is a pawn do some special extra work
  if (type_of(pc) == PAWN)
  {
      // Set en passant square if the moved pawn can be captured
      if (   type_of(m) != DROP
          && std::abs(int(to) - int(from)) == 2 * NORTH
          && (var->enPassantRegion & (to - pawn_push(us)))
          && (pawn_attacks_bb(us, to - pawn_push(us)) & pieces(them, PAWN)))
      {
          st->epSquare = to - pawn_push(us);
          k ^= Zobrist::enpassant[file_of(st->epSquare)];
      }

      else if (type_of(m) == PROMOTION || type_of(m) == PIECE_PROMOTION)
      {
          Piece promotion = make_piece(us, type_of(m) == PROMOTION ? promotion_type(m) : promoted_piece_type(PAWN));

          assert(relative_rank(us, to, max_rank()) >= promotion_rank() || sittuyin_promotion());
          assert(type_of(promotion) >= KNIGHT && type_of(promotion) < KING);

          remove_piece(to);
          put_piece(promotion, to, true, type_of(m) == PIECE_PROMOTION ? pc : NO_PIECE);

          if (Eval::useNNUE)
          {
              // Promoting pawn to SQ_NONE, promoted piece from SQ_NONE
              dp.to[0] = SQ_NONE;
              dp.piece[dp.dirty_num] = promotion;
              dp.handPiece[dp.dirty_num] = NO_PIECE;
              dp.from[dp.dirty_num] = SQ_NONE;
              dp.to[dp.dirty_num] = to;
              dp.dirty_num++;
          }

          // Update hash keys
          k ^= Zobrist::psq[pc][to] ^ Zobrist::psq[promotion][to];
          st->pawnKey ^= Zobrist::psq[pc][to];
          st->materialKey ^=  Zobrist::psq[promotion][pieceCount[promotion]-1]
                            ^ Zobrist::psq[pc][pieceCount[pc]];

          // Update material
          st->nonPawnMaterial[us] += PieceValue[MG][promotion];
      }

      // Update pawn hash key
      st->pawnKey ^= (type_of(m) != DROP ? Zobrist::psq[pc][from] : 0) ^ Zobrist::psq[pc][to];

      // Reset rule 50 draw counter
      st->rule50 = 0;
  }
  else if (type_of(m) == PIECE_PROMOTION)
  {
      Piece promotion = make_piece(us, promoted_piece_type(type_of(pc)));

      remove_piece(to);
      put_piece(promotion, to, true, pc);

      if (Eval::useNNUE)
      {
          // Promoting piece to SQ_NONE, promoted piece from SQ_NONE
          dp.to[0] = SQ_NONE;
          dp.piece[dp.dirty_num] = promotion;
          dp.handPiece[dp.dirty_num] = NO_PIECE;
          dp.from[dp.dirty_num] = SQ_NONE;
          dp.to[dp.dirty_num] = to;
          dp.dirty_num++;
      }

      // Update hash keys
      k ^= Zobrist::psq[pc][to] ^ Zobrist::psq[promotion][to];
      st->materialKey ^=  Zobrist::psq[promotion][pieceCount[promotion]-1]
                        ^ Zobrist::psq[pc][pieceCount[pc]];

      // Update material
      st->nonPawnMaterial[us] += PieceValue[MG][promotion] - PieceValue[MG][pc];
  }
  else if (type_of(m) == PIECE_DEMOTION)
  {
      Piece demotion = unpromoted_piece_on(to);

      remove_piece(to);
      put_piece(demotion, to);

      if (Eval::useNNUE)
      {
          // Demoting piece to SQ_NONE, demoted piece from SQ_NONE
          dp.to[0] = SQ_NONE;
          dp.piece[dp.dirty_num] = demotion;
          dp.handPiece[dp.dirty_num] = NO_PIECE;
          dp.from[dp.dirty_num] = SQ_NONE;
          dp.to[dp.dirty_num] = to;
          dp.dirty_num++;
      }

      // Update hash keys
      k ^= Zobrist::psq[pc][to] ^ Zobrist::psq[demotion][to];
      st->materialKey ^=  Zobrist::psq[demotion][pieceCount[demotion]-1]
                        ^ Zobrist::psq[pc][pieceCount[pc]];

      // Update material
      st->nonPawnMaterial[us] += PieceValue[MG][demotion] - PieceValue[MG][pc];
  }

  // Set capture piece
  st->capturedPiece = captured;

  // Add gating piece
  if (is_gating(m))
  {
      Square gate = gating_square(m);
      Piece gating_piece = make_piece(us, gating_type(m));

      put_piece(gating_piece, gate);
      remove_from_hand(gating_piece);

      if (Eval::useNNUE)
      {
          // Add gating piece
          dp.piece[dp.dirty_num] = gating_piece;
          dp.handPiece[dp.dirty_num] = gating_piece;
          dp.from[dp.dirty_num] = SQ_NONE;
          dp.to[dp.dirty_num] = gate;
          dp.dirty_num++;
      }

      st->gatesBB[us] ^= gate;
      k ^= Zobrist::psq[gating_piece][gate];
      st->materialKey ^= Zobrist::psq[gating_piece][pieceCount[gating_piece]];
      st->nonPawnMaterial[us] += PieceValue[MG][gating_piece];
  }

  // Remove gates
  if (gating())
  {
      if (is_ok(from) && (gates(us) & from))
          st->gatesBB[us] ^= from;
      if (type_of(m) == CASTLING && (gates(us) & to_sq(m)))
          st->gatesBB[us] ^= to_sq(m);
      if (gates(them) & to)
          st->gatesBB[them] ^= to;
      if (seirawan_gating() && count_in_hand(us, ALL_PIECES) == 0 && !captures_to_hand())
          st->gatesBB[us] = 0;
  }

  // Remove the blast pieces
  if (captured && blast_on_capture())
  {
      std::memset(st->unpromotedBycatch, 0, sizeof(st->unpromotedBycatch));
      st->demotedBycatch = st->promotedBycatch = 0;
      Bitboard blast = (attacks_bb<KING>(to) & (pieces() ^ pieces(PAWN))) | to;
      while (blast)
      {
          Square bsq = pop_lsb(&blast);
          Piece bpc = piece_on(bsq);
          Color bc = color_of(bpc);
          if (type_of(bpc) != PAWN)
              st->nonPawnMaterial[bc] -= PieceValue[MG][bpc];

          if (Eval::useNNUE)
          {
              dp.piece[dp.dirty_num] = bpc;
              dp.handPiece[dp.dirty_num] = NO_PIECE;
              dp.from[dp.dirty_num] = bsq;
              dp.to[dp.dirty_num] = SQ_NONE;
              dp.dirty_num++;
          }

          // Update board and piece lists
          // In order to not have to store the values of both board and unpromotedBoard,
          // demote promoted pieces, but keep promoted pawns as promoted,
          // and store demotion/promotion bitboards to disambiguate the piece state
          bool capturedPromoted = is_promoted(bsq);
          Piece unpromotedCaptured = unpromoted_piece_on(bsq);
          st->unpromotedBycatch[bsq] = unpromotedCaptured ? unpromotedCaptured : bpc;
          if (unpromotedCaptured)
              st->demotedBycatch |= bsq;
          else if (capturedPromoted)
              st->promotedBycatch |= bsq;
          remove_piece(bsq);
          board[bsq] = NO_PIECE;
          if (captures_to_hand())
          {
              Piece pieceToHand = !capturedPromoted || drop_loop() ? ~bpc
                                 : unpromotedCaptured ? ~unpromotedCaptured
                                                      : make_piece(~color_of(bpc), PAWN);
              add_to_hand(pieceToHand);
              k ^=  Zobrist::inHand[pieceToHand][pieceCountInHand[color_of(pieceToHand)][type_of(pieceToHand)] - 1]
                  ^ Zobrist::inHand[pieceToHand][pieceCountInHand[color_of(pieceToHand)][type_of(pieceToHand)]];

              if (Eval::useNNUE)
                  dp.handPiece[dp.dirty_num - 1] = pieceToHand;
          }

          // Update material hash key
          k ^= Zobrist::psq[bpc][bsq];
          st->materialKey ^= Zobrist::psq[bpc][pieceCount[bpc]];
          if (type_of(bpc) == PAWN)
              st->pawnKey ^= Zobrist::psq[bpc][bsq];

          // Update castling rights if needed
          if (st->castlingRights && castlingRightsMask[bsq])
          {
              int cr = castlingRightsMask[bsq];
              k ^= Zobrist::castling[st->castlingRights & cr];
              st->castlingRights &= ~cr;
          }
      }
  }

  // Update the key with the final value
  st->key = k;
  // Calculate checkers bitboard (if move gives check)
  st->checkersBB = givesCheck ? attackers_to(square<KING>(them), us) & pieces(us) : Bitboard(0);

  sideToMove = ~sideToMove;

  if (   counting_rule()
      && (!st->countingLimit || (captured && count<ALL_PIECES>(sideToMove) == 1))
      && counting_limit())
  {
      st->countingLimit = 2 * counting_limit();
      st->countingPly = counting_rule() == MAKRUK_COUNTING && count<ALL_PIECES>(sideToMove) == 1 ? 2 * count<ALL_PIECES>() : 0;
  }

  // Update king attacks used for fast check detection
  set_check_info(st);

  // Calculate the repetition info. It is the ply distance from the previous
  // occurrence of the same position, negative in the 3-fold case, or zero
  // if the position was not repeated.
  st->repetition = 0;
  int end = captures_to_hand() ? st->pliesFromNull : std::min(st->rule50, st->pliesFromNull);
  if (end >= 4)
  {
      StateInfo* stp = st->previous->previous;
      for (int i = 4; i <= end; i += 2)
      {
          stp = stp->previous->previous;
          if (stp->key == st->key)
          {
              st->repetition = stp->repetition ? -i : i;
              break;
          }
      }
  }

  assert(pos_is_ok());
}


/// Position::undo_move() unmakes a move. When it returns, the position should
/// be restored to exactly the same state as before the move was made.

void Position::undo_move(Move m) {

  assert(is_ok(m));

  sideToMove = ~sideToMove;

  Color us = sideToMove;
  Square from = from_sq(m);
  Square to = to_sq(m);
  Piece pc = piece_on(to);

  assert(type_of(m) == DROP || empty(from) || type_of(m) == CASTLING || is_gating(m)
         || (type_of(m) == PROMOTION && sittuyin_promotion())
         || (is_pass(m) && pass()));
  assert(type_of(st->capturedPiece) != KING);

  // Add the blast pieces
  if (st->capturedPiece && blast_on_capture())
  {
      Bitboard blast = attacks_bb<KING>(to) | to;
      while (blast)
      {
          Square bsq = pop_lsb(&blast);
          Piece unpromotedBpc = st->unpromotedBycatch[bsq];
          Piece bpc = st->demotedBycatch & bsq ? make_piece(color_of(unpromotedBpc), promoted_piece_type(type_of(unpromotedBpc)))
                                               : unpromotedBpc;
          bool isPromoted = (st->promotedBycatch | st->demotedBycatch) & bsq;

          // Update board and piece lists
          if (bpc)
          {
              put_piece(bpc, bsq, isPromoted, st->demotedBycatch & bsq ? unpromotedBpc : NO_PIECE);
              if (captures_to_hand())
                  remove_from_hand(!drop_loop() && (st->promotedBycatch & bsq) ? make_piece(~color_of(unpromotedBpc), PAWN)
                                                                               : ~unpromotedBpc);
          }
      }
      // Reset piece since it exploded itself
      pc = piece_on(to);
  }

  // Remove gated piece
  if (is_gating(m))
  {
      Piece gating_piece = make_piece(us, gating_type(m));
      remove_piece(gating_square(m));
      board[gating_square(m)] = NO_PIECE;
      add_to_hand(gating_piece);
      st->gatesBB[us] |= gating_square(m);
  }

  if (type_of(m) == PROMOTION)
  {
      assert(relative_rank(us, to, max_rank()) >= promotion_rank() || sittuyin_promotion());
      assert(type_of(pc) == promotion_type(m));
      assert(type_of(pc) >= KNIGHT && type_of(pc) < KING);

      remove_piece(to);
      pc = make_piece(us, PAWN);
      put_piece(pc, to);
  }
  else if (type_of(m) == PIECE_PROMOTION)
  {
      Piece unpromotedPiece = unpromoted_piece_on(to);
      remove_piece(to);
      pc = unpromotedPiece;
      put_piece(pc, to);
  }
  else if (type_of(m) == PIECE_DEMOTION)
  {
      remove_piece(to);
      Piece unpromotedPc = pc;
      pc = make_piece(us, promoted_piece_type(type_of(pc)));
      put_piece(pc, to, true, unpromotedPc);
  }

  if (type_of(m) == CASTLING)
  {
      Square rfrom, rto;
      do_castling<false>(us, from, to, rfrom, rto);
  }
  else
  {
      if (type_of(m) == DROP)
          undrop_piece(make_piece(us, in_hand_piece_type(m)), to); // Remove the dropped piece
      else
          move_piece(to, from); // Put the piece back at the source square

      if (st->capturedPiece)
      {
          Square capsq = to;

          if (type_of(m) == EN_PASSANT)
          {
              capsq -= pawn_push(us);

              assert(type_of(pc) == PAWN);
              assert(to == st->previous->epSquare);
              assert(relative_rank(~us, to, max_rank()) <= Rank(double_step_rank_max() + 1));
              assert(piece_on(capsq) == NO_PIECE);
              assert(st->capturedPiece == make_piece(~us, PAWN));
          }

          put_piece(st->capturedPiece, capsq, st->capturedpromoted, st->unpromotedCapturedPiece); // Restore the captured piece
          if (captures_to_hand())
              remove_from_hand(!drop_loop() && st->capturedpromoted ? (st->unpromotedCapturedPiece ? ~st->unpromotedCapturedPiece
                                                                                                   : make_piece(~color_of(st->capturedPiece), PAWN))
                                                                    : ~st->capturedPiece);
      }
  }

  if (flip_enclosed_pieces())
  {
      // Flip pieces
      Bitboard to_flip = st->flippedPieces;
      while(to_flip)
      {
          Square s = pop_lsb(&to_flip);
          Piece resulting = ~piece_on(s);
          remove_piece(s);
          put_piece(resulting, s);
      }
  }

  // Finally point our state pointer back to the previous state
  st = st->previous;
  --gamePly;

  assert(pos_is_ok());
}


/// Position::do_castling() is a helper used to do/undo a castling move. This
/// is a bit tricky in Chess960 where from/to squares can overlap.
template<bool Do>
void Position::do_castling(Color us, Square from, Square& to, Square& rfrom, Square& rto) {

  bool kingSide = to > from;
  rfrom = to; // Castling is encoded as "king captures friendly rook"
  to = make_square(kingSide ? castling_kingside_file() : castling_queenside_file(), castling_rank(us));
  rto = to + (kingSide ? WEST : EAST);

  Piece castlingKingPiece = piece_on(Do ? from : to);
  Piece castlingRookPiece = piece_on(Do ? rfrom : rto);

  if (Do && Eval::useNNUE)
  {
      auto& dp = st->dirtyPiece;
      dp.piece[0] = castlingKingPiece;
      dp.from[0] = from;
      dp.to[0] = to;
      dp.piece[1] = castlingRookPiece;
      dp.from[1] = rfrom;
      dp.to[1] = rto;
      dp.dirty_num = 2;
  }

  // Remove both pieces first since squares could overlap in Chess960
  remove_piece(Do ? from : to);
  remove_piece(Do ? rfrom : rto);
  board[Do ? from : to] = board[Do ? rfrom : rto] = NO_PIECE; // Since remove_piece doesn't do it for us
  put_piece(castlingKingPiece, Do ? to : from);
  put_piece(castlingRookPiece, Do ? rto : rfrom);
}


/// Position::do(undo)_null_move() is used to do(undo) a "null move": it flips
/// the side to move without executing any move on the board.

void Position::do_null_move(StateInfo& newSt) {

  assert(!checkers());
  assert(&newSt != st);

  std::memcpy(&newSt, st, offsetof(StateInfo, accumulator));

  newSt.previous = st;
  st = &newSt;

  st->dirtyPiece.dirty_num = 0;
  st->dirtyPiece.piece[0] = NO_PIECE; // Avoid checks in UpdateAccumulator()
  st->accumulator.state[WHITE] = Eval::NNUE::EMPTY;
  st->accumulator.state[BLACK] = Eval::NNUE::EMPTY;

  if (st->epSquare != SQ_NONE)
  {
      st->key ^= Zobrist::enpassant[file_of(st->epSquare)];
      st->epSquare = SQ_NONE;
  }

  st->key ^= Zobrist::side;
  prefetch(TT.first_entry(key()));

  ++st->rule50;
  st->pliesFromNull = 0;

  sideToMove = ~sideToMove;

  set_check_info(st);

  st->repetition = 0;

  assert(pos_is_ok());
}

void Position::undo_null_move() {

  assert(!checkers());

  st = st->previous;
  sideToMove = ~sideToMove;
}


/// Position::key_after() computes the new hash key after the given move. Needed
/// for speculative prefetch. It doesn't recognize special moves like castling,
/// en passant and promotions.

Key Position::key_after(Move m) const {

  Square from = from_sq(m);
  Square to = to_sq(m);
  Piece pc = moved_piece(m);
  Piece captured = piece_on(to);
  Key k = st->key ^ Zobrist::side;

  if (captured)
  {
      k ^= Zobrist::psq[captured][to];
      if (captures_to_hand())
      {
          Piece removeFromHand = !drop_loop() && is_promoted(to) ? make_piece(~color_of(captured), PAWN) : ~captured;
          k ^= Zobrist::inHand[removeFromHand][pieceCountInHand[color_of(removeFromHand)][type_of(removeFromHand)] + 1]
              ^ Zobrist::inHand[removeFromHand][pieceCountInHand[color_of(removeFromHand)][type_of(removeFromHand)]];
      }
  }
  if (type_of(m) == DROP)
  {
      Piece pc_hand = make_piece(sideToMove, in_hand_piece_type(m));
      return k ^ Zobrist::psq[pc][to] ^ Zobrist::inHand[pc_hand][pieceCountInHand[color_of(pc_hand)][type_of(pc_hand)]]
            ^ Zobrist::inHand[pc_hand][pieceCountInHand[color_of(pc_hand)][type_of(pc_hand)] - 1];
  }

  return k ^ Zobrist::psq[pc][to] ^ Zobrist::psq[pc][from];
}


Value Position::blast_see(Move m) const {
  assert(is_ok(m));

  Square from = from_sq(m);
  Square to = to_sq(m);
  Color us = color_of(moved_piece(m));
  Bitboard fromto = type_of(m) == DROP ? square_bb(to) : from | to;
  Bitboard blast = ((attacks_bb<KING>(to) & ~pieces(PAWN)) | fromto) & pieces();

  Value result = VALUE_ZERO;

  // Add the least valuable attacker for quiet moves
  if (!capture(m))
  {
      Bitboard attackers = attackers_to(to, pieces() ^ fromto, ~us);
      Value minAttacker = VALUE_INFINITE;

      while (attackers)
      {
          Square s = pop_lsb(&attackers);
          if (extinction_piece_types().find(type_of(piece_on(s))) == extinction_piece_types().end())
              minAttacker = std::min(minAttacker, blast & s ? VALUE_ZERO : CapturePieceValue[MG][piece_on(s)]);
      }

      if (minAttacker == VALUE_INFINITE)
          return VALUE_ZERO;

      result += minAttacker;
      if (type_of(m) == DROP)
          result -= CapturePieceValue[MG][dropped_piece_type(m)];
  }

  // Sum up blast piece values
  while (blast)
  {
      Piece bpc = piece_on(pop_lsb(&blast));
      if (extinction_piece_types().find(type_of(bpc)) != extinction_piece_types().end())
          return color_of(bpc) == us ?  extinction_value()
                        : capture(m) ? -extinction_value()
                                     : VALUE_ZERO;
      result += color_of(bpc) == us ? -CapturePieceValue[MG][bpc] : CapturePieceValue[MG][bpc];
  }

  return capture(m) || must_capture() ? result - 1 : std::min(result, VALUE_ZERO);
}


/// Position::see_ge (Static Exchange Evaluation Greater or Equal) tests if the
/// SEE value of move is greater or equal to the given threshold. We'll use an
/// algorithm similar to alpha-beta pruning with a null window.

bool Position::see_ge(Move m, Value threshold) const {

  assert(is_ok(m));

  // Only deal with normal moves, assume others pass a simple SEE
  if (type_of(m) != NORMAL && type_of(m) != DROP && type_of(m) != PIECE_PROMOTION)
      return VALUE_ZERO >= threshold;

  Square from = from_sq(m), to = to_sq(m);

  // nCheck
  if (check_counting() && color_of(moved_piece(m)) == sideToMove && gives_check(m))
      return true;

  // Atomic explosion SEE
  if (blast_on_capture())
      return blast_see(m) >= threshold;

  // Extinction
  if (   extinction_value() != VALUE_NONE
      && piece_on(to)
      && (   (   extinction_piece_types().find(type_of(piece_on(to))) != extinction_piece_types().end()
              && pieceCount[piece_on(to)] == extinction_piece_count() + 1)
          || (   extinction_piece_types().find(ALL_PIECES) != extinction_piece_types().end()
              && count<ALL_PIECES>(~sideToMove) == extinction_piece_count() + 1)))
      return extinction_value() < VALUE_ZERO;

  // Do not evaluate SEE if value would be unreliable
  if (must_capture() || !checking_permitted() || is_gating(m) || count<CLOBBER_PIECE>() == count<ALL_PIECES>())
      return VALUE_ZERO >= threshold;

  int swap = PieceValue[MG][piece_on(to)] - threshold;
  if (swap < 0)
      return false;

  swap = PieceValue[MG][moved_piece(m)] - swap;
  if (swap <= 0)
      return true;

  Bitboard occupied = (type_of(m) != DROP ? pieces() ^ from : pieces()) ^ to;
  Color stm = color_of(moved_piece(m));
  Bitboard attackers = attackers_to(to, occupied);
  Bitboard stmAttackers, bb;
  int res = 1;

  // Flying general rule
  if (var->flyingGeneral)
  {
      if (attackers & pieces(stm, KING))
          attackers |= attacks_bb(stm, ROOK, to, occupied & ~pieces(ROOK)) & pieces(~stm, KING);
      if (attackers & pieces(~stm, KING))
          attackers |= attacks_bb(~stm, ROOK, to, occupied & ~pieces(ROOK)) & pieces(stm, KING);
  }

  // Janggi cannons can not capture each other
  if (type_of(moved_piece(m)) == JANGGI_CANNON && !(attackers & pieces(~stm) & ~pieces(JANGGI_CANNON)))
      attackers &= ~pieces(~stm, JANGGI_CANNON);

  while (true)
  {
      stm = ~stm;
      attackers &= occupied;

      // If stm has no more attackers then give up: stm loses
      if (!(stmAttackers = attackers & pieces(stm)))
          break;

      // Don't allow pinned pieces to attack (except the king) as long as
      // there are pinners on their original square.
      if (pinners(~stm) & occupied)
          stmAttackers &= ~blockers_for_king(stm);

      if (!stmAttackers)
          break;

      res ^= 1;

      // Locate and remove the next least valuable attacker, and add to
      // the bitboard 'attackers' any X-ray attackers behind it.
      if ((bb = stmAttackers & pieces(PAWN)))
      {
          if ((swap = PawnValueMg - swap) < res)
              break;

          occupied ^= lsb(bb);
          attackers |= attacks_bb<BISHOP>(to, occupied) & pieces(BISHOP, QUEEN);
      }

      else if ((bb = stmAttackers & pieces(KNIGHT)))
      {
          if ((swap = KnightValueMg - swap) < res)
              break;

          occupied ^= lsb(bb);
      }

      else if ((bb = stmAttackers & pieces(BISHOP)))
      {
          if ((swap = BishopValueMg - swap) < res)
              break;

          occupied ^= lsb(bb);
          attackers |= attacks_bb<BISHOP>(to, occupied) & pieces(BISHOP, QUEEN);
      }

      else if ((bb = stmAttackers & pieces(ROOK)))
      {
          if ((swap = RookValueMg - swap) < res)
              break;

          occupied ^= lsb(bb);
          attackers |= attacks_bb<ROOK>(to, occupied) & pieces(ROOK, QUEEN);
      }

      else if ((bb = stmAttackers & pieces(QUEEN)))
      {
          if ((swap = QueenValueMg - swap) < res)
              break;

          occupied ^= lsb(bb);
          attackers |=  (attacks_bb<BISHOP>(to, occupied) & pieces(BISHOP, QUEEN))
                      | (attacks_bb<ROOK  >(to, occupied) & pieces(ROOK  , QUEEN));
      }

      // fairy pieces
      // pick next piece without considering value
      else if ((bb = stmAttackers & ~pieces(KING)))
      {
          if ((swap = PieceValue[MG][piece_on(lsb(bb))] - swap) < res)
              break;

          occupied ^= lsb(bb);
      }

      else // KING
           // If we "capture" with the king but opponent still has attackers,
           // reverse the result.
          return (attackers & ~pieces(stm)) ? res ^ 1 : res;
  }

  return bool(res);
}

/// Position::is_optinal_game_end() tests whether the position may end the game by
/// 50-move rule, by repetition, or a variant rule that allows a player to claim a game result.

bool Position::is_optional_game_end(Value& result, int ply, int countStarted) const {

  // n-move rule
  if (n_move_rule() && st->rule50 > (2 * n_move_rule() - 1) && (!checkers() || MoveList<LEGAL>(*this).size()))
  {
      result = var->materialCounting ? convert_mate_value(material_counting_result(), ply) : VALUE_DRAW;
      return true;
  }

  // n-fold repetition
  if (n_fold_rule())
  {
      int end = captures_to_hand() ? st->pliesFromNull : std::min(st->rule50, st->pliesFromNull);

      if (end >= 4)
      {
          StateInfo* stp = st->previous->previous;
          int cnt = 0;
          bool perpetualThem = st->checkersBB && stp->checkersBB;
          bool perpetualUs = st->previous->checkersBB && stp->previous->checkersBB;
          int moveRepetition = var->moveRepetitionIllegal
                               && type_of(st->move) == NORMAL
                               && !st->previous->checkersBB && !stp->previous->checkersBB
                               && (board_bb(~side_to_move(), type_of(piece_on(to_sq(st->move)))) & board_bb(side_to_move(), KING))
                               ? (stp->move == reverse_move(st->move) ? 2 : is_pass(stp->move) ? 1 : 0) : 0;

          for (int i = 4; i <= end; i += 2)
          {
              // Janggi repetition rule
              if (moveRepetition > 0)
              {
                  if (i + 1 <= end && stp->previous->previous->previous->checkersBB)
                      moveRepetition = 0;
                  else if (moveRepetition < 4)
                  {
                      if (stp->previous->previous->move == reverse_move((moveRepetition == 1 ? st : stp)->move))
                          moveRepetition++;
                      else
                          moveRepetition = 0;
                  }
                  else
                  {
                      assert(moveRepetition == 4);
                      if (!stp->previous->previous->capturedPiece && from_sq(stp->move) == to_sq(stp->previous->previous->move))
                      {
                          result = VALUE_MATE;
                          return true;
                      }
                      else
                          moveRepetition = 0;
                  }
              }
              stp = stp->previous->previous;
              perpetualThem &= bool(stp->checkersBB);

              // Return a draw score if a position repeats once earlier but strictly
              // after the root, or repeats twice before or at the root.
              if (   stp->key == st->key
                  && ++cnt + 1 == (ply > i && !var->moveRepetitionIllegal ? 2 : n_fold_rule()))
              {
                  result = convert_mate_value(  var->perpetualCheckIllegal && perpetualThem ? VALUE_MATE
                                              : var->perpetualCheckIllegal && perpetualUs ? -VALUE_MATE
                                              : var->nFoldValueAbsolute && sideToMove == BLACK ? -var->nFoldValue
                                              : var->nFoldValue, ply);
                  if (result == VALUE_DRAW && var->materialCounting)
                      result = convert_mate_value(material_counting_result(), ply);
                  return true;
              }

              if (i + 1 <= end)
                  perpetualUs &= bool(stp->previous->checkersBB);
          }
      }
  }

  // counting rules
  if (   counting_rule()
      && st->countingLimit
      && counting_ply(countStarted) > st->countingLimit
      && (!checkers() || MoveList<LEGAL>(*this).size()))
  {
      result = VALUE_DRAW;
      return true;
  }

  // sittuyin stalemate due to optional promotion (3.9 c.7)
  if (   sittuyin_promotion()
      && count<ALL_PIECES>(sideToMove) == 2
      && count<PAWN>(sideToMove) == 1
      && !checkers())
  {
      bool promotionsOnly = true;
      for (const auto& m : MoveList<LEGAL>(*this))
          if (type_of(m) != PROMOTION)
          {
              promotionsOnly = false;
              break;
          }
      if (promotionsOnly)
      {
          result = VALUE_DRAW;
          return true;
      }
  }

  return false;
}

/// Position::is_immediate_game_end() tests whether the position ends the game
/// immediately by a variant rule, i.e., there are no more legal moves.
/// It does not not detect stalemates.

bool Position::is_immediate_game_end(Value& result, int ply) const {

  // Extinction
  // Extinction does not apply for pseudo-royal pieces, because they can not be captured
  if (extinction_value() != VALUE_NONE && (!var->extinctionPseudoRoyal || blast_on_capture()))
  {
      for (Color c : { ~sideToMove, sideToMove })
          for (PieceType pt : extinction_piece_types())
              if (   count_with_hand( c, pt) <= var->extinctionPieceCount
                  && count_with_hand(~c, pt) >= var->extinctionOpponentPieceCount + (extinction_claim() && c == sideToMove))
              {
                  result = c == sideToMove ? extinction_value(ply) : -extinction_value(ply);
                  return true;
              }
  }
  // capture the flag
  if (   capture_the_flag_piece()
      && flag_move()
      && (capture_the_flag(sideToMove) & pieces(sideToMove, capture_the_flag_piece())))
  {
      result =  (capture_the_flag(~sideToMove) & pieces(~sideToMove, capture_the_flag_piece()))
              && sideToMove == WHITE ? VALUE_DRAW : mate_in(ply);
      return true;
  }
  if (   capture_the_flag_piece()
      && (!flag_move() || capture_the_flag_piece() == KING)
      && (capture_the_flag(~sideToMove) & pieces(~sideToMove, capture_the_flag_piece())))
  {
      bool gameEnd = true;
      // Check whether king can move to CTF zone
      if (   flag_move() && sideToMove == BLACK && !checkers() && count<KING>(sideToMove)
          && (capture_the_flag(sideToMove) & attacks_from(sideToMove, KING, square<KING>(sideToMove))))
      {
          assert(capture_the_flag_piece() == KING);
          gameEnd = true;
          for (const auto& m : MoveList<NON_EVASIONS>(*this))
              if (type_of(moved_piece(m)) == KING && (capture_the_flag(sideToMove) & to_sq(m)) && legal(m))
              {
                  gameEnd = false;
                  break;
              }
      }
      if (gameEnd)
      {
          result = mated_in(ply);
          return true;
      }
  }
  // nCheck
  if (check_counting() && checks_remaining(~sideToMove) == 0)
  {
      result = mated_in(ply);
      return true;
  }
  // Connect-n
  if (connect_n() > 0)
  {
      Bitboard b;
      for (Direction d : {NORTH, NORTH_EAST, EAST, SOUTH_EAST})
      {
          b = pieces(~sideToMove);
          for (int i = 1; i < connect_n() && b; i++)
              b &= shift(d, b);
          if (b)
          {
              result = mated_in(ply);
              return true;
          }
      }
  }
  // Check for bikjang rule (Janggi) and double passing
  if (st->pliesFromNull > 0 && ((st->bikjang && st->previous->bikjang) || (st->pass && st->previous->pass)))
  {
      result = var->materialCounting ? convert_mate_value(material_counting_result(), ply) : VALUE_DRAW;
      return true;
  }
  // Tsume mode: Assume that side with king wins when not in check
  if (tsumeMode && !count<KING>(~sideToMove) && count<KING>(sideToMove) && !checkers())
  {
      result = mate_in(ply);
      return true;
  }
  // Failing to checkmate with virtual pieces is a loss
  if (two_boards() && !checkers())
  {
      int virtualCount = 0;
      for (PieceType pt : piece_types())
          virtualCount += std::max(-count_in_hand(~sideToMove, pt), 0);

      if (virtualCount > 0)
      {
          result = mate_in(ply);
          return true;
      }
  }

  return false;
}


// Position::has_repeated() tests whether there has been at least one repetition
// of positions since the last capture or pawn move.

bool Position::has_repeated() const {

    StateInfo* stc = st;
    int end = captures_to_hand() ? st->pliesFromNull : std::min(st->rule50, st->pliesFromNull);
    while (end-- >= 4)
    {
        if (stc->repetition)
            return true;

        stc = stc->previous;
    }
    return false;
}


/// Position::has_game_cycle() tests if the position has a move which draws by repetition,
/// or an earlier position has a move that directly reaches the current position.

bool Position::has_game_cycle(int ply) const {

  int j;

  int end = captures_to_hand() ? st->pliesFromNull : std::min(st->rule50, st->pliesFromNull);

  if (end < 3 || var->nFoldValue != VALUE_DRAW || var->perpetualCheckIllegal || var->materialCounting || var->moveRepetitionIllegal)
    return false;

  Key originalKey = st->key;
  StateInfo* stp = st->previous;

  for (int i = 3; i <= end; i += 2)
  {
      stp = stp->previous->previous;

      Key moveKey = originalKey ^ stp->key;
      if (   (j = H1(moveKey), cuckoo[j] == moveKey)
          || (j = H2(moveKey), cuckoo[j] == moveKey))
      {
          Move move = cuckooMove[j];
          Square s1 = from_sq(move);
          Square s2 = to_sq(move);

          if (!(between_bb(s1, s2) & pieces()))
          {
              if (ply > i)
                  return true;

              // For nodes before or at the root, check that the move is a
              // repetition rather than a move to the current position.
              // In the cuckoo table, both moves Rc1c5 and Rc5c1 are stored in
              // the same location, so we have to select which square to check.
              if (color_of(piece_on(empty(s1) ? s2 : s1)) != side_to_move())
                  continue;

              // For repetitions before or at the root, require one more
              if (stp->repetition)
                  return true;
          }
      }
  }
  return false;
}


/// Position::counting_limit() returns the counting limit in full moves.

int Position::counting_limit() const {

  assert(counting_rule());

  switch (counting_rule())
  {
  case MAKRUK_COUNTING:
      // No counting for side to move
      if (count<PAWN>() || count<ALL_PIECES>(~sideToMove) == 1)
          return 0;
      // Board's honor rule
      if (count<ALL_PIECES>(sideToMove) > 1)
          return 64;
      // Pieces' honor rule
      if (count<ROOK>(~sideToMove) > 1)
          return 8;
      if (count<ROOK>(~sideToMove) == 1)
          return 16;
      if (count<KHON>(~sideToMove) > 1)
          return 22;
      if (count<KNIGHT>(~sideToMove) > 1)
          return 32;
      if (count<KHON>(~sideToMove) == 1)
          return 44;

      return 64;

  case ASEAN_COUNTING:
      if (count<ALL_PIECES>(sideToMove) > 1)
          return 0;
      if (count<ROOK>(~sideToMove))
          return 16;
      if (count<KHON>(~sideToMove) && count<MET>(~sideToMove))
          return 44;
      if (count<KNIGHT>(~sideToMove) && count<MET>(~sideToMove))
          return 64;

      return 0;

  default:
      assert(false);
      return 0;
  }

}


/// Position::flip() flips position with the white and black sides reversed. This
/// is only useful for debugging e.g. for finding evaluation symmetry bugs.

void Position::flip() {

  string f, token;
  std::stringstream ss(fen());

  for (Rank r = max_rank(); r >= RANK_1; --r) // Piece placement
  {
      std::getline(ss, token, r > RANK_1 ? '/' : ' ');
      f.insert(0, token + (f.empty() ? " " : "/"));
  }

  ss >> token; // Active color
  f += (token == "w" ? "B " : "W "); // Will be lowercased later

  ss >> token; // Castling availability
  f += token + " ";

  std::transform(f.begin(), f.end(), f.begin(),
                 [](char c) { return char(islower(c) ? toupper(c) : tolower(c)); });

  ss >> token; // En passant square
  f += (token == "-" ? token : token.replace(1, 1, token[1] == '3' ? "6" : "3"));

  std::getline(ss, token); // Half and full moves
  f += token;

  set(variant(), f, is_chess960(), st, this_thread());

  assert(pos_is_ok());
}


/// Position::pos_is_ok() performs some consistency checks for the
/// position object and raises an asserts if something wrong is detected.
/// This is meant to be helpful when debugging.

bool Position::pos_is_ok() const {

  constexpr bool Fast = true; // Quick (default) or full check?

  if (   (sideToMove != WHITE && sideToMove != BLACK)
      || (count<KING>(WHITE) && piece_on(square<KING>(WHITE)) != make_piece(WHITE, KING))
      || (count<KING>(BLACK) && piece_on(square<KING>(BLACK)) != make_piece(BLACK, KING))
      || (   ep_square() != SQ_NONE
          && relative_rank(~sideToMove, ep_square(), max_rank()) > Rank(double_step_rank_max() + 1)))
      assert(0 && "pos_is_ok: Default");

  if (Fast)
      return true;

  if (   pieceCount[make_piece(~sideToMove, KING)]
      && (attackers_to(square<KING>(~sideToMove)) & pieces(sideToMove)))
      assert(0 && "pos_is_ok: Kings");

  if (   pieceCount[make_piece(WHITE, PAWN)] > 64
      || pieceCount[make_piece(BLACK, PAWN)] > 64)
      assert(0 && "pos_is_ok: Pawns");

  if (   (pieces(WHITE) & pieces(BLACK))
      || (pieces(WHITE) | pieces(BLACK)) != pieces()
      || popcount(pieces(WHITE)) > 64
      || popcount(pieces(BLACK)) > 64)
      assert(0 && "pos_is_ok: Bitboards");

  for (PieceType p1 = PAWN; p1 <= KING; ++p1)
      for (PieceType p2 = PAWN; p2 <= KING; ++p2)
          if (p1 != p2 && (pieces(p1) & pieces(p2)))
              assert(0 && "pos_is_ok: Bitboards");

  StateInfo si = *st;
  ASSERT_ALIGNED(&si, Eval::NNUE::kCacheLineSize);

  set_state(&si);
  if (std::memcmp(&si, st, sizeof(StateInfo)))
      assert(0 && "pos_is_ok: State");

  for (Color c : {WHITE, BLACK})
      for (PieceType pt = PAWN; pt <= KING; ++pt)
      {
          Piece pc = make_piece(c, pt);
          if (   pieceCount[pc] != popcount(pieces(c, pt))
              || pieceCount[pc] != std::count(board, board + SQUARE_NB, pc))
              assert(0 && "pos_is_ok: Pieces");
      }

  for (Color c : { WHITE, BLACK })
      for (CastlingRights cr : {c & KING_SIDE, c & QUEEN_SIDE})
      {
          if (!can_castle(cr))
              continue;

          if (   piece_on(castlingRookSquare[cr]) != make_piece(c, castling_rook_piece())
              || castlingRightsMask[castlingRookSquare[cr]] != cr
              || (count<KING>(c) && (castlingRightsMask[square<KING>(c)] & cr) != cr))
              assert(0 && "pos_is_ok: Castling");
      }

  return true;
}<|MERGE_RESOLUTION|>--- conflicted
+++ resolved
@@ -633,11 +633,7 @@
 /// Position::fen() returns a FEN representation of the position. In case of
 /// Chess960 the Shredder-FEN notation is used. This is mainly a debugging function.
 
-<<<<<<< HEAD
-const string Position::fen(bool sfen, bool showPromoted, int countStarted, std::string holdings) const {
-=======
-string Position::fen() const {
->>>>>>> 9b1274ab
+string Position::fen(bool sfen, bool showPromoted, int countStarted, std::string holdings) const {
 
   int emptyCnt;
   std::ostringstream ss;
